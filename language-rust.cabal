--- conflicted
+++ resolved
@@ -126,14 +126,10 @@
 
   type:                exitcode-stdio-1.0
   default-language:    Haskell2010
-<<<<<<< HEAD
-  build-depends:       base >=4.9 && <5.0
-                     , process >= 1.3
-                     , prettyprinter >=1.1
-=======
+
   build-depends:       base >=4.8 && <5.0
                      , process >= 1.4.3
->>>>>>> 1b9e0e68
+                     , prettyprinter >=1.0
                      , bytestring >=0.10
                      , aeson >= 0.11.0.0
                      , directory >= 1.2.5.0
