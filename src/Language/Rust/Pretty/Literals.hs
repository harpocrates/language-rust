--- conflicted
+++ resolved
@@ -27,21 +27,12 @@
 -- | Print a literal (@print_literal@)
 printLit :: Lit a -> Doc a
 printLit lit = noIndent $ case lit of
-<<<<<<< HEAD
     (Str     str Cooked  s x) -> annotate x (hcat [ "\"", group (foldMap (escapeChar True) str), "\"", suf s ])
-    (Str     str (Raw n) s x) -> annotate x (hcat [ "r", pad n, "\"", string hardline str, "\"", pad n, suf s ])
+    (Str     str (Raw m) s x) -> annotate x (hcat [ "r", pad m, "\"", string hardline str, "\"", pad m, suf s ])
     (ByteStr str Cooked  s x) -> annotate x (hcat [ "b\"", group (foldMap (escapeByte True) str), "\"", suf s ])
-    (ByteStr str (Raw n) s x) -> annotate x (hcat [ "br", pad n, "\"", string hardline (map byte2Char str), "\"", pad n, suf s ])
+    (ByteStr str (Raw m) s x) -> annotate x (hcat [ "br", pad m, "\"", string hardline (map byte2Char str), "\"", pad m, suf s ])
     (Char c s x)              -> annotate x (hcat [ "'",  escapeChar False c, "'", suf s ])
     (Byte b s x)              -> annotate x (hcat [ "b'", escapeByte False b, "'", suf s ])
-=======
-    (Str     str Cooked  s x) -> annotate x (hcat [ "\"", foldMap escapeChar str, "\"", suf s ])
-    (Str     str (Raw m) s x) -> annotate x (hcat [ "r", pad m, "\"", string hardline str, "\"", pad m, suf s ])
-    (ByteStr str Cooked  s x) -> annotate x (hcat [ "b\"", foldMap escapeByte str, "\"", suf s ])
-    (ByteStr str (Raw m) s x) -> annotate x (hcat [ "br", pad m, "\"", string hardline (map byte2Char str), "\"", pad m, suf s ])
-    (Char c s x)              -> annotate x (hcat [ "'",  escapeChar c, "'", suf s ])
-    (Byte b s x)              -> annotate x (hcat [ "b'", escapeByte b, "'", suf s ])
->>>>>>> 1b9e0e68
     (Int b i s x)             -> annotate x (hcat [ printIntLit i b, suf s ])
     (Float d s x)             -> annotate x (hcat [ pretty d,  suf s ])
     (Bool True s x)           -> annotate x (hcat [ "true",  suf s ])
