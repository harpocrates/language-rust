{
{-|
Module      : Language.Rust.Parser.Internal
Description : Rust parser
Copyright   : (c) Alec Theriault, 2017
License     : BSD-style
Maintainer  : alec.theriault@gmail.com
Stability   : experimental
Portability : portable

The parsers in this file are all re-exported to 'Language.Rust.Parser' via the 'Parse' class. The
parsers are based off of:

  * primarily the reference @rustc@ [implementation][0]
  * some documentation on [rust-lang][2]
  * drawing a couple ideas from a slightly outdated [ANTLR grammar][1]

To get information about transition states and such, run

>  happy --info=happyinfo.txt -o /dev/null src/Language/Rust/Parser/Internal.y

  [0]: https://github.com/rust-lang/rust/blob/master/src/libsyntax/parse/parser.rs
  [1]: https://github.com/rust-lang/rust/blob/master/src/grammar/parser-lalr.y
  [2]: https://doc.rust-lang.org/grammar.html
-}
{-# OPTIONS_HADDOCK hide, not-home #-}
{-# LANGUAGE OverloadedStrings, OverloadedLists, PartialTypeSignatures #-}

module Language.Rust.Parser.Internal (
  -- * Complete parsers
  parseLit, parseAttr, parseTy, parsePat, parseStmt, parseExpr, parseItem, parseSourceFile,
  parseBlock, parseImplItem, parseTraitItem, parseTt, parseTokenStream, parseTyParam,
  parseGenerics, parseWhereClause, parseLifetimeDef,
  
  -- * Partial parsers
  parseLitP, parseAttrP, parseTyP, parsePatP, parseStmtP, parseExprP, parseItemP, parseSourceFileP,
  parseBlockP, parseImplItemP, parseTraitItemP, parseTtP, parseTokenStreamP, parseTyParamP,
  parseGenericsP, parseWhereClauseP, parseLifetimeDefP
) where

import Language.Rust.Syntax
import Language.Rust.Data.Position
import Language.Rust.Parser.Lexer (lexNonSpace, lexShebangLine)
import Language.Rust.Parser.ParseMonad (pushToken, getPosition, P, parseError)
import Language.Rust.Parser.Literals (translateLit)
import Language.Rust.Parser.Reversed

import Data.Foldable (toList)
import Data.List ((\\), isSubsequenceOf)
import Data.List.NonEmpty (NonEmpty(..), (<|))
import qualified Data.List.NonEmpty as N
import Data.Semigroup ((<>))
import Text.Read (readMaybe)
}

-- in order to document the parsers, we have to alias them
%name parseLit lit
%name parseAttr export_attribute
%name parseTy export_ty
%name parsePat pat
%name parseStmt stmt
%name parseExpr expr
%name parseItem mod_item
%name parseSourceFileContents source_file
%name parseBlock export_block
%name parseImplItem impl_item
%name parseTraitItem trait_item
%name parseTt token_tree
%name parseTokenStream token_stream
%name parseTyParam ty_param
%name parseLifetimeDef lifetime_def
%name parseWhereClause where_clause
%name parseGenerics generics

-- we also document the partial parsers
%partial parseLitP lit
%partial parseAttrP export_attribute
%partial parseTyP export_ty
%partial parsePatP pat
%partial parseStmtP stmt
%partial parseExprP expr
%partial parseItemP mod_item
%partial parseSourceFileContentsP source_file
%partial parseBlockP export_block
%partial parseImplItemP impl_item
%partial parseTraitItemP trait_item
%partial parseTtP token_tree
%partial parseTokenStreamP token_stream
%partial parseTyParamP ty_param
%partial parseLifetimeDefP lifetime_def
%partial parseWhereClauseP where_clause
%partial parseGenericsP generics


%tokentype { Spanned Token }
%lexer { lexNonSpace >>= } { Spanned Eof _ }
%monad { P } { >>= } { return }

%errorhandlertype explist
%error { expParseError }

%expect 0

%token

  -- Expression-operator symbols.
  '='            { Spanned Equal _ }
  '<'            { Spanned Less _ }
  '>'            { Spanned Greater _ }
  '!'            { Spanned Exclamation _ }
  '~'            { Spanned Tilde _ }

  '+'            { Spanned Plus _ }
  '-'            { Spanned Minus _ }
  '*'            { Spanned Star _ }
  '/'            { Spanned Slash _ }
  '%'            { Spanned Percent _ }
  '^'            { Spanned Caret _ }
  '&'            { Spanned Ampersand _ }
  '|'            { Spanned Pipe _ }

  -- Structural symbols.
  '@'            { Spanned At _ }
  '...'          { Spanned DotDotDot _ }
  '..'           { Spanned DotDot _ }
  '.'            { Spanned Dot _ }
  ','            { Spanned Comma _ }
  ';'            { Spanned Semicolon _ }
  '::'           { Spanned ModSep _ }
  ':'            { Spanned Colon _ }
  '->'           { Spanned RArrow _ }
  '<-'           { Spanned LArrow _ }
  '=>'           { Spanned FatArrow _ }
  '#'            { Spanned Pound _ }
  '$'            { Spanned Dollar _ }
  '?'            { Spanned Question _ }
  '#!'           { Spanned Shebang _ }

  '||'           { Spanned PipePipe _ }
  '&&'           { Spanned AmpersandAmpersand _ }
  '>='           { Spanned GreaterEqual _ }
  '>>='          { Spanned GreaterGreaterEqual _ }
  '<<'           { Spanned LessLess _ }
  '>>'           { Spanned GreaterGreater _ }

  '=='           { Spanned EqualEqual _ }
  '!='           { Spanned NotEqual _ }
  '<='           { Spanned LessEqual _ }
  '<<='          { Spanned LessLessEqual _ }
  '-='           { Spanned MinusEqual _ }
  '&='           { Spanned AmpersandEqual _ }
  '|='           { Spanned PipeEqual _ }
  '+='           { Spanned PlusEqual _ }
  '*='           { Spanned StarEqual _ }
  '/='           { Spanned SlashEqual _ }
  '^='           { Spanned CaretEqual _ }
  '%='           { Spanned PercentEqual _ }

  '('            { Spanned (OpenDelim Paren) _ }
  '['            { Spanned (OpenDelim Bracket) _ }
  '{'            { Spanned (OpenDelim Brace) _ }
  ')'            { Spanned (CloseDelim Paren) _ }
  ']'            { Spanned (CloseDelim Bracket) _ }
  '}'            { Spanned (CloseDelim Brace) _ }

  -- Literals.
  byte           { Spanned (LiteralTok ByteTok{} _) _ }
  char           { Spanned (LiteralTok CharTok{} _) _ }
  int            { Spanned (LiteralTok IntegerTok{} _) _ }
  float          { Spanned (LiteralTok FloatTok{} _) _ }
  str            { Spanned (LiteralTok StrTok{} _) _ }
  byteStr        { Spanned (LiteralTok ByteStrTok{} _) _ }
  rawStr         { Spanned (LiteralTok StrRawTok{} _) _ }
  rawByteStr     { Spanned (LiteralTok ByteStrRawTok{} _) _ }

  -- Strict keywords used in the language
  as             { Spanned (IdentTok "as") _ }
  box            { Spanned (IdentTok "box") _ }
  break          { Spanned (IdentTok "break") _ }
  const          { Spanned (IdentTok "const") _ }
  continue       { Spanned (IdentTok "continue") _ }
  crate          { Spanned (IdentTok "crate") _ }
  else           { Spanned (IdentTok "else") _ }
  enum           { Spanned (IdentTok "enum") _ }
  extern         { Spanned (IdentTok "extern") _ }
  false          { Spanned (IdentTok "false") _ }
  fn             { Spanned (IdentTok "fn") _ }
  for            { Spanned (IdentTok "for") _ }
  if             { Spanned (IdentTok "if") _ }
  impl           { Spanned (IdentTok "impl") _ }
  in             { Spanned (IdentTok "in") _ }
  let            { Spanned (IdentTok "let") _ }
  loop           { Spanned (IdentTok "loop") _ }
  match          { Spanned (IdentTok "match") _ }
  mod            { Spanned (IdentTok "mod") _ }
  move           { Spanned (IdentTok "move") _ }
  mut            { Spanned (IdentTok "mut") _ }
  pub            { Spanned (IdentTok "pub") _ }
  ref            { Spanned (IdentTok "ref") _ }
  return         { Spanned (IdentTok "return") _ }
  Self           { Spanned (IdentTok "Self") _ }
  self           { Spanned (IdentTok "self") _ }
  static         { Spanned (IdentTok "static") _ }
  struct         { Spanned (IdentTok "struct") _ }
  super          { Spanned (IdentTok "super") _ }
  trait          { Spanned (IdentTok "trait") _ }
  true           { Spanned (IdentTok "true") _ }
  type           { Spanned (IdentTok "type") _ }
  unsafe         { Spanned (IdentTok "unsafe") _ }
  use            { Spanned (IdentTok "use") _ }
  where          { Spanned (IdentTok "where") _ }
  while          { Spanned (IdentTok "while") _ }
  do             { Spanned (IdentTok "do") _ }

  -- Keywords reserved for future use
  abstract       { Spanned (IdentTok "abstract") _ }
  alignof        { Spanned (IdentTok "alignof") _ }
  become         { Spanned (IdentTok "become") _ }
  final          { Spanned (IdentTok "final") _ }
  macro          { Spanned (IdentTok "macro") _ }
  offsetof       { Spanned (IdentTok "offsetof") _ }
  override       { Spanned (IdentTok "override") _ }
  priv           { Spanned (IdentTok "priv") _ }
  proc           { Spanned (IdentTok "proc") _ }
  pure           { Spanned (IdentTok "pure") _ }
  sizeof         { Spanned (IdentTok "sizeof") _ }
  typeof         { Spanned (IdentTok "typeof") _ }
  unsized        { Spanned (IdentTok "unsized") _ }
  virtual        { Spanned (IdentTok "virtual") _ }
  yield          { Spanned (IdentTok "yield") _ }

  -- Weak keywords, have special meaning only in specific contexts.
  default        { Spanned (IdentTok "default") _ }
  union          { Spanned (IdentTok "union") _ }
  catch          { Spanned (IdentTok "catch") _ }

  -- Comments
  outerDoc       { Spanned (Doc _ Outer _) _ }
  innerDoc       { Spanned (Doc _ Inner _) _ }

  -- Identifiers.
  IDENT          { Spanned IdentTok{} _ }
  '_'            { Spanned Underscore _ }

  -- Lifetimes.
  LIFETIME       { Spanned (LifetimeTok _) _ }

  -- Interpolated
  ntItem         { Spanned (Interpolated (NtItem $$)) _ }
  ntBlock        { Spanned (Interpolated (NtBlock $$)) _ }
  ntStmt         { Spanned (Interpolated (NtStmt $$)) _ }
  ntPat          { Spanned (Interpolated (NtPat $$)) _ }
  ntExpr         { Spanned (Interpolated (NtExpr $$)) _ }
  ntTy           { Spanned (Interpolated (NtTy $$)) _ }
  ntIdent        { Spanned (Interpolated (NtIdent _)) _ }
  ntPath         { Spanned (Interpolated (NtPath $$)) _ }
  ntTT           { Spanned (Interpolated (NtTT $$)) _ }
  ntArm          { Spanned (Interpolated (NtArm $$)) _ }
  ntImplItem     { Spanned (Interpolated (NtImplItem $$)) _ }
  ntTraitItem    { Spanned (Interpolated (NtTraitItem $$)) _ }
  ntGenerics     { Spanned (Interpolated (NtGenerics $$)) _ }
  ntWhereClause  { Spanned (Interpolated (NtWhereClause $$)) _ }
  ntArg          { Spanned (Interpolated (NtArg $$)) _ }
  ntLit          { Spanned (Interpolated (NtLit $$)) _ }

-- 'SEG' needs to be lower than '::' for path segments
%nonassoc SEG

-- 'mut' needs to be lower precedence than 'IDENT' so that in 'pat', something like "&mut x"
-- associates the "mut" to a refence pattern and not to the identifier pattern "x".
--
-- 'DEF' is for the empty case of 'def', which needs to _not_ be taken when there is a 'default'
-- token available.
--
-- 'EQ' is for differentiating the 'where ty' from 'where ty = ty' case in where clause
-- predicates, since the former needs to _not_ be taken when there is a '=' token available.
--
-- '::' is so that the remainder of mod paths in attributes are not gobbled as just raw tokens
%nonassoc mut DEF EQ '::'

-- These are all identifiers of sorts ('union' and 'default' are "weak" keywords)
%nonassoc IDENT ntIdent default union catch self 

-- These are all very low precedence unary operators
%nonassoc box return break continue IMPLTRAIT LAMBDA

-- These are the usual arithmetic precedences. 'UNARY' is introduced here for '*', '!', '-', '&'
%right '=' '>>=' '<<=' '-=' '+=' '*=' '/=' '^=' '|=' '&=' '%='
%right '<-'
%nonassoc SINGLERNG
%nonassoc INFIXRNG
%nonassoc POSTFIXRNG
%nonassoc PREFIXRNG
%nonassoc '..' '...'
%left '||'
%left '&&'
%left '==' '!=' '<' '>' '<=' '>='
%left '|'
%left '^'
%left '&'
%left '<<' '>>'
%left '+' '-'
%left '*' '/' '%'
%nonassoc ':' as
%nonassoc UNARY

-- These are all generated precedence tokens.
--
--  * 'FIELD' for field access expressions (which bind less tightly than '.' for method calls)
--  * 'VIS' for adjusting the precedence of 'pub' compared to other visbility modifiers (see 'vis')
--  * 'PATH' boosts the precedences of paths in types and expressions
--  * 'WHERE' is for non-empty where clauses
--
%nonassoc FIELD VIS PATH WHERE NOSEMI

-- These are postfix operators.
%nonassoc '?' '.'

-- Delimiters have the highest precedence. 'ntBlock' counts as a delimiter since it always starts
-- and ends with '{' and '}'
%nonassoc '{' ntBlock '[' '(' '!' ';'

%%

-- Unwraps the IdentTok into just an Ident
-- For questionable reasons of backwards compatibility, 'union', 'default', and 'catch' can be used
-- as identifiers, even if they are also keywords. They are "contextual" keywords.
--
-- Union's RFC: https://github.com/rust-lang/rfcs/blob/master/text/1444-union.md
ident :: { Spanned Ident }
  : ntIdent                       { fmap (\(Interpolated (NtIdent i)) -> i) $1 }
  | union                         { toIdent $1 }
  | default                       { toIdent $1 }
  | catch                         { toIdent $1 }
  | IDENT                         { toIdent $1 }

-- This should precede any '>' token which could be absorbed in a '>>', '>=', or '>>=' token. Its
-- purpose is to check if the lookahead token starts with '>' but contains more that. If that is
-- the case, it pushes two tokens, the first of which is '>'. We exploit the %% feature of threaded
-- lexers to discard what would have been the troublesome '>>', '>=', or '>>=' token.
gt :: { () }
  : {- empty -}   {%% \(Spanned tok s) ->
      let s' = nudge 1 0 s; s'' = nudge 0 (-1) s
      in case tok of
           GreaterGreater      -> pushToken (Spanned Greater s')      *> pushToken (Spanned Greater s'')
           GreaterEqual        -> pushToken (Spanned Equal s')        *> pushToken (Spanned Greater s'')
           GreaterGreaterEqual -> pushToken (Spanned GreaterEqual s') *> pushToken (Spanned Greater s'')
           _                   -> pushToken (Spanned tok s)
    }

-- This should precede any '|' token which could be absorbed in a '||' token. This works in the same
-- way as 'gt'.
pipe :: { () }
  : {- empty -}   {%% \(Spanned tok s) -> 
      let s' = nudge 1 0 s; s'' = nudge 0 (-1) s
      in case tok of
           PipePipe -> pushToken (Spanned Pipe s') *> pushToken (Spanned Pipe s'')
           _        -> pushToken (Spanned tok s)
    }

-------------
-- Utility --
-------------

-- | One or more occurences of 'p'
some(p) :: { Reversed NonEmpty _ }
  : some(p) p          { let Reversed xs = $1 in Reversed ($2 <| xs) }
  | p                  { [$1] }

-- | Zero or more occurences of 'p'
many(p) :: { [_] }
  : some(p)            { toList $1 }
  | {- empty -}        { [] }

-- | One or more occurences of 'p', seperated by 'sep'
sep_by1(p,sep) :: { Reversed NonEmpty _ }
  : sep_by1(p,sep) sep p  { let Reversed xs = $1 in Reversed ($3 <| xs) }
  | p                     { [$1] }

-- | Zero or more occurrences of 'p', separated by 'sep'
sep_by(p,sep) :: { [ _ ] }
  : sep_by1(p,sep)     { toList $1 }
  | {- empty -}        { [] }

-- | One or more occurrences of 'p', seperated by 'sep', optionally ending in 'sep'
sep_by1T(p,sep) :: { Reversed NonEmpty _ }
  : sep_by1(p,sep) sep { $1 }
  | sep_by1(p,sep)     { $1 }

-- | Zero or more occurences of 'p', seperated by 'sep', optionally ending in 'sep' (only if there
-- is at least one 'p')
sep_byT(p,sep) :: { [ _ ] }
  : sep_by1T(p,sep)    { toList $1 }
  | {- empty -}        { [] }


--------------------------
-- Whole file
--------------------------

-- shebang is dealt with at the top level, outside Happy/Alex
source_file :: { ([Attribute Span],[Item Span]) }
  : inner_attrs many(mod_item)   { (toList $1, $2) }
  |             many(mod_item)   { ([],        $1) }


--------------------------
-- Attributes
--------------------------

outer_attribute :: { Attribute Span }
  : '#' '[' mod_path token_stream ']'         { Attribute Outer $3 $4 ($1 # $>) }
  | outerDoc                                  { let Spanned (Doc str _ l) x = $1 in SugaredDoc Outer l str x }

inner_attribute :: { Attribute Span }
  : '#' '!' '[' mod_path token_stream ']'     { Attribute Inner $4 $5 ($1 # $>) }
  | '#!'    '[' mod_path token_stream ']'     { Attribute Inner $3 $4 ($1 # $>) }
  | innerDoc                                  { let Spanned (Doc str _ l) x = $1 in SugaredDoc Inner l str x }

-- TODO: for some precedence related reason, using 'some' here doesn't work
inner_attrs :: { NonEmpty (Attribute Span) }
  : inner_attrs inner_attribute  { $1 |> $2 }
  | inner_attribute              { [$1] }


--------------
-- Literals --
--------------

lit :: { Lit Span }
  : ntLit             { $1 }
  | byte              { lit $1 }
  | char              { lit $1 }
  | int               { lit $1 }
  | float             { lit $1 }
  | true              { lit $1 }
  | false             { lit $1 }
  | string            { $1 }

string :: { Lit Span }
  : str               { lit $1 }
  | rawStr            { lit $1 }
  | byteStr           { lit $1 }
  | rawByteStr        { lit $1 }


-----------
-- Paths --
-----------

-- parse_qualified_path(PathStyle::Type)
-- qual_path :: Spanned (NonEmpty (Ident, PathParameters Span)) -> P (Spanned (QSelf Span, Path Span))
qual_path(segs) :: { Spanned (QSelf Span, Path Span) }
  : '<' qual_path_suf(segs)                    { let Spanned x _ = $2 in Spanned x ($1 # $2) }
  | lt_ty_qual_path as ty_path '>' '::' segs   {
      let Path g segsTy x = $3
      in Spanned (QSelf (unspan $1) (length segsTy), Path g (segsTy <> unspan $6) x) ($1 # $>)
    }

-- Basically a qualified path, but ignoring the very first '<' token
qual_path_suf(segs) :: { Spanned (QSelf Span, Path Span) }
  : ty '>' '::' segs                { Spanned (QSelf $1 0, Path False (unspan $4) (spanOf $4)) ($1 # $>) }
  | ty as ty_path '>' '::' segs     {
      let Path g segsTy x = $3
      in Spanned (QSelf $1 (length segsTy), Path g (segsTy <> unspan $6) x) ($1 # $>) 
    }

-- Usually qual_path_suf is for... type paths! This consumes these but with a starting '<<' token.
-- The underlying type has the right 'Span' (it doesn't include the very first '<', while the
-- 'Spanned' wrapper does) 
lt_ty_qual_path :: { Spanned (Ty Span) }
  : '<<' qual_path_suf(path_segments_without_colons)
    { let (qself,path) = unspan $2 in Spanned (PathTy (Just qself) path (nudge 1 0 ($1 # $2))) ($1 # $2) }

-- parse_generic_args() but with the '<' '>'
generic_values :: { Spanned ([Lifetime Span], [Ty Span], [(Ident, Ty Span)]) }
  : '<' sep_by1(lifetime,',')  ',' sep_by1(ty,',') ',' sep_by1T(binding,',') gt '>' { Spanned (toList $2,      toList $4, toList $6) ($1 # $>) }
  | '<' sep_by1(lifetime,',')  ',' sep_by1T(ty,',')                          gt '>' { Spanned (toList $2,      toList $4, []       ) ($1 # $>) }
  | '<' sep_by1(lifetime,',')  ','                     sep_by1T(binding,',') gt '>' { Spanned (toList $2,      [],        toList $4) ($1 # $>) }
  | '<' sep_by1T(lifetime,',')                                               gt '>' { Spanned (toList $2,      [],        []       ) ($1 # $>) }
  | '<'                            sep_by1(ty,',') ',' sep_by1T(binding,',') gt '>' { Spanned ([],             toList $2, toList $4) ($1 # $>) }
  | '<'                            sep_by1T(ty,',')                          gt '>' { Spanned ([],             toList $2, []       ) ($1 # $>) }
  | '<'                                                sep_by1T(binding,',') gt '>' { Spanned ([],             [],        toList $2) ($1 # $>) }
  | '<'                                                                      gt '>' { Spanned ([],             [],        []       ) ($1 # $>) }
  | lt_ty_qual_path            ',' sep_by1(ty,',') ',' sep_by1T(binding,',') gt '>' { Spanned ([], unspan $1 : toList $3, toList $5) ($1 # $>) }
  | lt_ty_qual_path            ',' sep_by1T(ty,',')                          gt '>' { Spanned ([], unspan $1 : toList $3, []       ) ($1 # $>) }
  | lt_ty_qual_path                                ',' sep_by1T(binding,',') gt '>' { Spanned ([],            [unspan $1],toList $3) ($1 # $>) }
  | lt_ty_qual_path                                                          gt '>' { Spanned ([],            [unspan $1],[]       ) ($1 # $>) }

binding :: { (Ident, Ty Span) }
  : ident '=' ty                             { (unspan $1, $3) }


-- Type related:
-- parse_path(PathStyle::Type)
ty_path :: { Path Span }
  : ntPath                                   { $1 }
  | path_segments_without_colons             { Path False (unspan $1) (spanOf $1) }
  | '::' path_segments_without_colons        { Path True (unspan $2) ($1 # $2) }

ty_qual_path :: { Spanned (QSelf Span, Path Span) }
  : qual_path(path_segments_without_colons)  { $1 }

-- parse_path_segments_without_colons()
path_segments_without_colons :: { Spanned (NonEmpty (Ident, PathParameters Span)) }
  : sep_by1(path_segment_without_colons, '::') %prec SEG  { sequence (toNonEmpty $1) }

-- No corresponding function - see path_segments_without_colons
path_segment_without_colons :: { Spanned (Ident, PathParameters Span) }
  : self_or_ident path_parameter1                    { Spanned (unspan $1, $2) ($1 # $>) }

path_parameter1 :: { PathParameters Span }
  : generic_values                           { let (lts, tys, bds) = unspan $1 in AngleBracketed lts tys bds (spanOf $1) }
  | '(' sep_byT(ty,',') ')'                  { Parenthesized $2 Nothing ($1 # $>) }
  | '(' sep_byT(ty,',') ')' '->' ty_no_plus  { Parenthesized $2 (Just $>) ($1 # $>) }
  | {- empty -}                  %prec IDENT { NoParameters mempty }


-- Expression related:
-- parse_path(PathStyle::Expr)
expr_path :: { Path Span }
  : ntPath                                   { $1 }
  | path_segments_with_colons                { Path False (unspan $1) (spanOf $1) }
  | '::' path_segments_with_colons           { Path True (unspan $2) ($1 # $2) }

expr_qual_path :: { Spanned (QSelf Span, Path Span) }
  : qual_path(path_segments_with_colons)     { $1 }

-- parse_path_segments_with_colons()
path_segments_with_colons :: { Spanned (NonEmpty (Ident, PathParameters Span)) }
  : self_or_ident
    { Spanned [(unspan $1, NoParameters mempty)] (spanOf $1) }
  | path_segments_with_colons '::' self_or_ident
    { Spanned (unspan $1 |> (unspan $3, NoParameters mempty)) ($1 # $>) }
  | path_segments_with_colons '::' generic_values
    {%
      case (N.last (unspan $1), unspan $3) of
        ((i, NoParameters{}), (lts, tys, bds)) -> let seg = (i, AngleBracketed lts tys bds (spanOf $3))
                                                  in pure $ Spanned (N.init (unspan $1) |: seg) ($1 # $3)
        _ -> fail "invalid path segment in expression path"
    }

-- Mod related:
-- parse_path(PathStyle::Mod)
mod_path :: { Path Span  }
  : ntPath               { $1 }
  | self_or_ident        { Path False [(unspan $1, NoParameters mempty)] (spanOf $1) }
  | '::' self_or_ident   { Path True  [(unspan $2, NoParameters mempty)] ($1 # $>) }
  | mod_path '::' ident  {
      let Path g segs _ = $1 
      in Path g (segs |> (unspan $3, NoParameters mempty)) ($1 # $>)
    }

-----------
-- Types --
-----------

lifetime :: { Lifetime Span }
  : LIFETIME                         { let Spanned (LifetimeTok (Ident l _)) s = $1 in Lifetime l s }

-- parse_trait_ref()
trait_ref :: { TraitRef Span }
  : ty_path                          { TraitRef $1 }

-- parse_ty()
-- See https://github.com/rust-lang/rfcs/blob/master/text/0438-precedence-of-plus.md
-- All types, including trait types with plus
ty :: { Ty Span }
  : ty_no_plus                                                    { $1 }
  | poly_trait_ref_mod_bound '+' sep_by1T(ty_param_bound_mod,'+') { TraitObject ($1 <| toNonEmpty $3) ($1 # $3) }

-- parse_ty_no_plus()
ty_no_plus :: { Ty Span }
  : ntTy                             { $1 }
  | no_for_ty                        { $1 }
  | for_ty_no_plus                   { $1 }

-- All types not starting with a '(' or '<'
ty_prim :: { Ty Span }
  : no_for_ty_prim                   { $1 }
  | for_ty_no_plus                   { $1 }
  | poly_trait_ref_mod_bound '+' sep_by1T(ty_param_bound_mod,'+') { TraitObject ($1 <| toNonEmpty $3) ($1 # $3) }

-- All (non-sum) types not starting with a 'for'
no_for_ty :: { Ty Span }
  : no_for_ty_prim                   { $1 }
  | '(' ')'                          { TupTy [] ($1 # $2) }
  | '(' ty ')'                       { ParenTy $2 ($1 # $3) }
  | '(' ty ',' ')'                   { TupTy [$2] ($1 # $4) }
  | '(' ty ',' sep_by1T(ty,',') ')'  { TupTy ($2 : toList $4) ($1 # $5) }
  | ty_qual_path                     { PathTy (Just (fst (unspan $1))) (snd (unspan $1)) (spanOf $1) }

-- All (non-sum) types not starting with a 'for', '(', or '<'
no_for_ty_prim :: { Ty Span }
  : '_'                              { Infer (spanOf $1) }
  | '!'                              { Never (spanOf $1) }
  | '[' ty ']'                       { Slice $2 ($1 # $3) }
  | '*' ty_no_plus                   { Ptr Immutable $2 ($1 # $2) }
  | '*' const ty_no_plus             { Ptr Immutable $3 ($1 # $3) }
  | '*' mut   ty_no_plus             { Ptr Mutable $3 ($1 # $3) }
  | '&'               ty_no_plus     { Rptr Nothing   Immutable $2 ($1 # $>) }
  | '&'  lifetime     ty_no_plus     { Rptr (Just $2) Immutable $3 ($1 # $>) }
  | '&'           mut ty_no_plus     { Rptr Nothing   Mutable   $3 ($1 # $>) }
  | '&'  lifetime mut ty_no_plus     { Rptr (Just $2) Mutable   $4 ($1 # $>) }
  | '&&'              ty_no_plus     { Rptr Nothing Immutable (Rptr Nothing   Immutable $2 (nudge 1 0 ($1 # $>))) ($1 # $>) }
  | '&&' lifetime     ty_no_plus     { Rptr Nothing Immutable (Rptr (Just $2) Immutable $3 (nudge 1 0 ($1 # $>))) ($1 # $>) }
  | '&&'          mut ty_no_plus     { Rptr Nothing Immutable (Rptr Nothing   Mutable   $3 (nudge 1 0 ($1 # $>))) ($1 # $>) }
  | '&&' lifetime mut ty_no_plus     { Rptr Nothing Immutable (Rptr (Just $2) Mutable   $4 (nudge 1 0 ($1 # $>))) ($1 # $>) }
  | ty_path               %prec PATH { PathTy Nothing $1 ($1 # $>) }
  | ty_mac                           { MacTy $1 ($1 # $>) }
  | unsafe extern abi fn fn_decl(arg_general)     { BareFn Unsafe $3 [] $> ($1 # $>) }
  | unsafe fn fn_decl(arg_general)                { BareFn Unsafe Rust [] $> ($1 # $>) }
  | extern abi fn fn_decl(arg_general)            { BareFn Normal $2 [] $> ($1 # $>) }
  | fn fn_decl(arg_general)                       { BareFn Normal Rust [] $> ($1 # $>) }
  | typeof '(' expr ')'              { Typeof $3 ($1 # $>) }
  | '[' ty ';' expr ']'              { Array $2 $4 ($1 # $>) }
  | '?' trait_ref                    { TraitObject [TraitTyParamBound (PolyTraitRef [] $2 (spanOf $2)) Maybe ($1 # $2)] ($1 # $2) }
  | '?' for_lts trait_ref            { TraitObject [TraitTyParamBound (PolyTraitRef (unspan $2) $3 ($2 # $3)) Maybe ($1 # $3)] ($1 # $3) }

-- All (non-sum) types starting with a 'for'
for_ty_no_plus :: { Ty Span }
  : for_lts unsafe extern abi fn fn_decl(arg_general) { BareFn Unsafe $4 (unspan $1) $> ($1 # $>) }
  | for_lts unsafe fn fn_decl(arg_general)            { BareFn Unsafe Rust (unspan $1) $> ($1 # $>) }
  | for_lts extern abi fn fn_decl(arg_general)        { BareFn Normal $3 (unspan $1) $> ($1 # $>) }
  | for_lts fn fn_decl(arg_general)                   { BareFn Normal Rust (unspan $1) $> ($1 # $>) }
  | for_lts trait_ref                                 {
      let poly = PolyTraitRef (unspan $1) $2 ($1 # $2)
      in TraitObject [TraitTyParamBound poly None ($1 # $2)] ($1 # $2)
    }

impl_ty :: { Ty Span }
  : impl sep_by1(ty_param_bound_mod,'+') %prec IMPLTRAIT { ImplTrait (toNonEmpty $2) ($1 # $2) }

-- An optional lifetime followed by an optional mutability
lifetime_mut :: { (Maybe (Lifetime Span), Mutability) }
  : lifetime mut  { (Just $1, Mutable) }
  | lifetime      { (Just $1, Immutable) }
  |          mut  { (Nothing, Mutable) }
  | {- empty -}   { (Nothing, Immutable) }

-- The argument list and return type in a function
fn_decl(arg) :: { FnDecl Span }
  : '(' sep_by1(arg,',') ',' '...' ')' ret_ty  { FnDecl (toList $2) $> True ($1 # $5 # $6) }
  | '(' sep_byT(arg,',')           ')' ret_ty  { FnDecl $2 $> False ($1 # $3 # $4) }

-- Like 'fn_decl', but also accepting a self argument
fn_decl_with_self_general :: { FnDecl Span }
  : '(' arg_self_general ',' sep_byT(arg_general,',') ')' ret_ty  { FnDecl ($2 : $4) $> False ($1 # $5 # $6) }
  | '(' arg_self_general                              ')' ret_ty  { FnDecl [$2] $> False ($1 # $3 # $4) }
  | '('                                               ')' ret_ty  { FnDecl [] $> False ($1 # $2 # $3) }

-- Like 'fn_decl', but also accepting a self argument
fn_decl_with_self_named :: { FnDecl Span }
  : '(' arg_self_named ',' sep_by1(arg_named,',') ',' ')' ret_ty  { FnDecl ($2 : toList $4) $> False ($1 # $6 # $7) }
  | '(' arg_self_named ',' sep_by1(arg_named,',')     ')' ret_ty  { FnDecl ($2 : toList $4) $> False ($1 # $5 # $6) }
  | '(' arg_self_named ','                            ')' ret_ty  { FnDecl [$2] $> False ($1 # $3 # $4) }
  | '(' arg_self_named                                ')' ret_ty  { FnDecl [$2] $> False ($1 # $3 # $4) }
  | fn_decl(arg_named)                                            { $1 }


-- parse_ty_param_bounds(BoundParsingMode::Bare) == sep_by1(ty_param_bound,'+')
ty_param_bound :: { TyParamBound Span }
  : lifetime             { RegionTyParamBound $1 (spanOf $1) }
  | poly_trait_ref       { TraitTyParamBound $1 None (spanOf $1) }

poly_trait_ref_mod_bound :: { TyParamBound Span }
  : poly_trait_ref       { TraitTyParamBound $1 None (spanOf $1) }
  | '?' poly_trait_ref   { TraitTyParamBound $2 Maybe ($1 # $2) }

-- parse_ty_param_bounds(BoundParsingMode::Modified) == sep_by1(ty_param_bound_mod,'+')
ty_param_bound_mod :: { TyParamBound Span }
  : ty_param_bound       { $1 }
  | '?' poly_trait_ref   { TraitTyParamBound $2 Maybe ($1 # $2) }

-- Sort of like parse_opt_abi() -- currently doesn't handle raw string ABI
abi :: { Abi }
  : str             {% case unspan $1 of
                         (LiteralTok (StrTok s) Nothing) -> maybe (parseError $1 {- "invalid ABI" -}) pure (readMaybe s)
                         _ -> parseError $1 {- "invalid ABI" -}
                    }
  | {- empty -}     { C }

-- parse_ret_ty
-- Note that impl traits are still at RFC stage - they may eventually become accepted in more places
-- than just return types.
ret_ty :: { Maybe (Ty Span) }
  : '->' ty_no_plus                                  { Just $2 }
  | '->' impl_ty                                     { Just $2 }
  | {- empty -}                                      { Nothing }

-- parse_poly_trait_ref()
poly_trait_ref :: { PolyTraitRef Span }
  :         trait_ref                                { PolyTraitRef [] $1 (spanOf $1) }
  | for_lts trait_ref                                { PolyTraitRef (unspan $1) $2 ($1 # $2) }

-- parse_for_lts()
-- Unlike the Rust libsyntax version, this _requires_ the 'for'
for_lts :: { Spanned [LifetimeDef Span] }
  : for '<' sep_byT(lifetime_def,',') '>'            { Spanned $3 ($1 # $>) }

-- Definition of a lifetime: attributes can come before the lifetime, and a list of bounding
-- lifetimes can come after the lifetime.
lifetime_def :: { LifetimeDef Span }
  : many(outer_attribute) lifetime ':' sep_by1T(lifetime,'+')  { LifetimeDef $1 $2 (toList $4) ($1 # $2 # $>) }
  | many(outer_attribute) lifetime                             { LifetimeDef $1 $2 [] ($1 # $2 # $>) }


---------------
-- Arguments --
---------------

-- Argument (requires a name / pattern, ie. @parse_arg_general(true)@)
arg_named :: { Arg Span }
  : ntArg             { $1 }
  | pat ':' ty        { Arg (Just $1) $3 ($1 # $3) }

-- Argument (does not require a name / pattern, ie. @parse_arg_general(false)@)
--
-- Remark: not all patterns are accepted (as per <https://github.com/rust-lang/rust/issues/35203>)
-- The details for which patterns _should_ be accepted fall into @is_named_argument()@.
arg_general :: { Arg Span }
  : ntArg              { $1 }
  |                ty  { Arg Nothing $1 (spanOf $1) }
  |      '_'   ':' ty  { Arg (Just (WildP (spanOf $1))) $3 ($1 # $3) }
  |      ident ':' ty  { Arg (Just (IdentP (ByValue Immutable) (unspan $1) Nothing (spanOf $1))) $3 ($1 # $3) }
  | mut  ident ':' ty  { Arg (Just (IdentP (ByValue Mutable) (unspan $2) Nothing (spanOf $2))) $4 ($1 # $4) }
  | '&'  '_'   ':' ty  { Arg (Just (RefP (WildP (spanOf $2)) Immutable ($1 # $2))) $4 ($1 # $4) }
  | '&'  ident ':' ty  { Arg (Just (RefP (IdentP (ByValue Immutable) (unspan $2) Nothing (spanOf $2)) Immutable ($1 # $2))) $4 ($1 # $4) }
  | '&&' '_'   ':' ty  { Arg (Just (RefP (RefP (WildP (spanOf $2)) Immutable (nudge 1 0 ($1 # $2))) Immutable ($1 # $2))) $4 ($1 # $4) }
  | '&&' ident ':' ty  { Arg (Just (RefP (RefP (IdentP (ByValue Immutable) (unspan $2) Nothing (spanOf $2)) Immutable (nudge 1 0 ($1 # $2))) Immutable ($1 # $2))) $4 ($1 # $4) }
  
-- Self argument (only allowed in trait function signatures)
arg_self_general :: { Arg Span }
  : mut self              { SelfValue Mutable ($1 # $>) }
  |     self ':' ty       { SelfExplicit $3 Immutable ($1 # $>) }
  | mut self ':' ty       { SelfExplicit $4 Mutable ($1 # $>) }
  | arg_general           {
      case $1 of
        Arg Nothing (PathTy Nothing (Path False [("self", NoParameters _)] _) _) x -> SelfValue Immutable x
        Arg Nothing (Rptr l m (PathTy Nothing (Path False [("self", NoParameters _)] _) _) _) x -> SelfRegion l m x
        _ -> $1
    }

-- Self argument (only allowed in impl function signatures)
arg_self_named :: { Arg Span }
  :                  self { SelfValue Immutable ($1 # $>) }
  |              mut self { SelfValue Mutable ($1 # $>) }
  | '&'              self { SelfRegion Nothing   Immutable ($1 # $>) }
  | '&' lifetime     self { SelfRegion (Just $2) Immutable ($1 # $>) }
  | '&'          mut self { SelfRegion Nothing   Mutable   ($1 # $>) }
  | '&' lifetime mut self { SelfRegion (Just $2) Mutable   ($1 # $>) }
  |     self ':' ty       { SelfExplicit $3 Immutable ($1 # $>) }
  | mut self ':' ty       { SelfExplicit $4 Mutable ($1 # $>) }

-- Lambda expression argument
lambda_arg :: { Arg Span }
  : ntArg                         { $1 }
  | pat ':' ty                    { Arg (Just $1) $3 ($1 # $3) }
  | pat                           { Arg (Just $1) (Infer mempty) (spanOf $1) }


--------------
-- Patterns --
--------------

-- There is a funky trick going on here around 'IdentP'. When there is a binding mode (ie a 'mut' or
-- 'ref') or an '@' pattern, everything is fine, but otherwise there is no difference between an
-- expression variable path and a pattern. To deal with this, we intercept expression paths with
-- only one segment, no path parameters, and not global and turn them into identifier patterns.
pat :: { Pat Span }
  : ntPat                           { $1 }
  | '_'                             { WildP (spanOf $1) }
  | '&' mut pat                     { RefP $3 Mutable ($1 # $3) }
  | '&' pat                         { RefP $2 Immutable ($1 # $2) }
  | '&&' mut pat                    { RefP (RefP $3 Mutable (nudge 1 0 ($1 # $3))) Immutable ($1 # $3) }
  | '&&' pat                        { RefP (RefP $2 Immutable (nudge 1 0 ($1 # $2))) Immutable ($1 # $2) }
  |     lit_expr                    { LitP $1 (spanOf $1) }
  | '-' lit_expr                    { LitP (Unary [] Neg $2 ($1 # $2)) ($1 # $2) }
  | box pat                         { BoxP $2 ($1 # $2) }
  | binding_mode1 ident '@' pat     { IdentP (unspan $1) (unspan $2) (Just $4) ($1 # $>) }
  | binding_mode1 ident             { IdentP (unspan $1) (unspan $2) Nothing ($1 # $>) }
  |               ident '@' pat     { IdentP (ByValue Immutable) (unspan $1) (Just $3) ($1 # $>) }
  | expr_path                       {
       case $1 of
         Path False ((i, NoParameters _) :| []) _ -> IdentP (ByValue Immutable) i Nothing (spanOf $1)
         _                                        -> PathP Nothing $1 (spanOf $1)
    }
  | expr_qual_path                  { PathP (Just (fst (unspan $1))) (snd (unspan $1)) ($1 # $>) }
  | lit_or_path '...' lit_or_path   { RangeP $1 $3 ($1 # $>) }
  | expr_path '{' '..' '}'          { StructP $1 [] True ($1 # $>) }
  | expr_path '{' pat_fields '}'    { let (fs,b) = $3 in StructP $1 fs b ($1 # $>) }
  | expr_path '(' pat_tup ')'       { let (ps,m,_) = $3 in TupleStructP $1 ps m ($1 # $>) }
  | expr_mac                        { MacP $1 (spanOf $1) }
  | '[' pat_slice ']'               { let (b,s,a) = $2 in SliceP b s a ($1 # $3) }
  | '(' pat_tup ')'                 {%
      case $2 of
        ([p], Nothing, False) -> parseError (CloseDelim Paren)
        (ps,m,t) -> pure (TupleP ps m ($1 # $3))
    }


-- The first element is the spans, the second the position of '..', and the third if there is a
-- trailing comma
pat_tup :: { ([Pat Span], Maybe Int, Bool) }
  : sep_by1(pat,',') ',' '..' ',' sep_by1(pat,',')     { (toList ($1 <> $5), Just (length $1), False) }
  | sep_by1(pat,',') ',' '..' ',' sep_by1(pat,',') ',' { (toList ($1 <> $5), Just (length $1), True) }
  | sep_by1(pat,',') ',' '..'                          { (toList $1,         Just (length $1), False) }
  | sep_by1(pat,',')                                   { (toList $1,         Nothing,          False) }
  | sep_by1(pat,',') ','                               { (toList $1,         Nothing,          True) }
  |                      '..' ',' sep_by1(pat,',')     { (toList $3,         Just 0,           False) }
  |                      '..' ',' sep_by1(pat,',') ',' { (toList $3,         Just 0,           True) }
  |                      '..'                          { ([],                Just 0,           False) }
  | {- empty -}                                        { ([],                Nothing,          False) }

-- The first element is the patterns at the beginning of the slice, the second the optional binding
-- for the middle slice ('Nothing' if there is no '..' and 'Just (WildP mempty) is there is one, but
-- unlabelled), and the third is the patterns at the end of the slice.
pat_slice :: { ([Pat Span], Maybe (Pat Span), [Pat Span]) }
  : sep_by1(pat,',') ',' '..' ',' sep_by1T(pat,',')    { (toList $1, Just (WildP mempty), toList $5) }
  | sep_by1(pat,',') ',' '..'                          { (toList $1, Just (WildP mempty), []) }
  | sep_by1(pat,',')     '..' ',' sep_by1T(pat,',')    { let (xs, x) = unsnoc $1 in (toList xs, Just x,    toList $4) }
  | sep_by1(pat,',')     '..'                          { let (xs, x) = unsnoc $1 in (toList xs, Just x,    []) }
  |                               sep_by1T(pat,',')    { (toList $1, Nothing,             []) }
  |                      '..' ',' sep_by1T(pat,',')    { ([],        Just (WildP mempty), toList $3) }
  |                      '..'                          { ([],        Just (WildP mempty), []) }
  | {- empty -}                                        { ([],        Nothing,             []) }


-- Endpoints of range patterns
lit_or_path :: { Expr Span }
  : expr_path         { PathExpr [] Nothing $1 (spanOf $1) }
  | expr_qual_path    { PathExpr [] (Just (fst (unspan $1))) (snd (unspan $1)) (spanOf $1) }
  | '-' lit_expr      { Unary [] Neg $2 ($1 # $2) }
  |     lit_expr      { $1 }

-- Used in patterns for tuple and expression patterns
pat_fields :: { ([FieldPat Span], Bool) }
  : sep_byT(pat_field,',')           { ($1, False) }
  | sep_by1(pat_field,',') ',' '..'  { (toList $1, True) }

pat_field :: { FieldPat Span }
  :     binding_mode ident
    { FieldPat Nothing (IdentP (unspan $1) (unspan $2) Nothing (spanOf $2)) ($1 # $2) }
  | box binding_mode ident
    { FieldPat Nothing (BoxP (IdentP (unspan $2) (unspan $3) Nothing ($2 # $3)) ($1 # $3)) ($1 # $3) }
  |     binding_mode ident ':' pat
    { FieldPat (Just (unspan $2)) $4 ($1 # $2 # $4) }


-- Used prefixing IdentP patterns (not empty - that is a seperate pattern case)
binding_mode1 :: { Spanned BindingMode }
  : ref mut                          { Spanned (ByRef Mutable) ($1 # $2) }
  | ref                              { Spanned (ByRef Immutable) (spanOf $1) }
  |     mut                          { Spanned (ByValue Mutable) (spanOf $1) }

-- Used for patterns for fields (includes the empty case)
binding_mode :: { Spanned BindingMode }
  : binding_mode1                    { $1 }
  | {- empty -}                      { Spanned (ByValue Immutable) mempty }


-----------------
-- Expressions --
-----------------

-- Expressions are a pain to parse. The Rust language places "restrictions" preventing certain
-- specific expressions from being valid in a certain context. Elsewhere in the parser, it will turn
-- on or off these restrictions. Unfortunately, that doesn't work well at all in a grammar, so we
-- have to define production rules for every combination of restrications used. Parametrized
-- productions make this a bit easier by letting us factor out the core expressions used everywhere.

-- Generalized expressions, parametrized by
--
--   * 'lhs' - expressions allowed on the left extremity of the term
--   * 'rhs' - expressions allowed on the right extremity of the term
--   * 'rhs2' - expressions allowed on the right extremity following '..'/'...'
--
-- Precedences are handled by Happy (right at the end of the token section)
gen_expression(lhs,rhs,rhs2) :: { Expr Span }
  -- immediate expressions
  : ntExpr                           { $1 }
  | lit_expr                         { $1 }
  | '[' sep_byT(expr,',') ']'        { Vec [] $2 ($1 # $>) }
  | '[' inner_attrs sep_byT(expr,',') ']' { Vec (toList $2) $3 ($1 # $>) }
  | '[' expr ';' expr ']'            { Repeat [] $2 $4 ($1 # $>) }
  | expr_mac                         { MacExpr [] $1 (spanOf $1) }
  | expr_path            %prec PATH  { PathExpr [] Nothing $1 (spanOf $1) }
  | expr_qual_path                   { PathExpr [] (Just (fst (unspan $1))) (snd (unspan $1)) (spanOf $1) }
  -- unary expressions
  | '*'      rhs     %prec UNARY     { Unary [] Deref $2 ($1 # $>) }
  | '!'      rhs     %prec UNARY     { Unary [] Not $2 ($1 # $>) }
  | '-'      rhs     %prec UNARY     { Unary [] Neg $2 ($1 # $>) }
  | '&'      rhs     %prec UNARY     { AddrOf [] Immutable $2 ($1 # $>) }
  | '&'  mut rhs     %prec UNARY     { AddrOf [] Mutable $3 ($1 # $>) }
  | '&&'     rhs     %prec UNARY     { AddrOf [] Immutable (AddrOf [] Immutable $2 (nudge 1 0 ($1 # $2))) ($1 # $2) }
  | '&&' mut rhs     %prec UNARY     { AddrOf [] Immutable (AddrOf [] Mutable $3 (nudge 1 0 ($1 # $3))) ($1 # $3) }
  | box rhs          %prec UNARY     { Box [] $2 ($1 # $>) }
  -- left-recursive
  | left_gen_expression(lhs,rhs,rhs2) { $1 }
  -- range expressions
  |     '..'  rhs2  %prec PREFIXRNG  { Range [] Nothing (Just $2) HalfOpen ($1 # $2) }
  |     '...' rhs2  %prec PREFIXRNG  { Range [] Nothing (Just $2) Closed ($1 # $2) }
  |     '..'        %prec SINGLERNG  { Range [] Nothing Nothing HalfOpen (spanOf $1) }
  |     '...'       %prec SINGLERNG  { Range [] Nothing Nothing Closed (spanOf $1) }
  -- low precedence prefix expressions
  | return                           { Ret [] Nothing (spanOf $1) }
  | return rhs                       { Ret [] (Just $2) ($1 # $2) }
  | continue                         { Continue [] Nothing (spanOf $1) }
  | continue lifetime                { Continue [] (Just $2) ($1 # $2) }
  | break                            { Break [] Nothing Nothing (spanOf $1) }
  | break          rhs               { Break [] Nothing (Just $2) ($1 # $2) }
  | break lifetime                   { Break [] (Just $2) Nothing ($1 # $2) }
  | break lifetime rhs   %prec break { Break [] (Just $2) (Just $3) ($1 # $3) }
  -- lambda expressions
  | move lambda_args rhs   %prec LAMBDA
    { Closure [] Value (FnDecl (unspan $2) Nothing False (spanOf $2)) $> ($1 # $>) }
  |      lambda_args rhs   %prec LAMBDA
    { Closure [] Ref   (FnDecl (unspan $1) Nothing False (spanOf $1)) $> ($1 # $>) }

-- Variant of 'gen_expression' which only constructs expressions starting with another expression.
left_gen_expression(lhs,rhs,rhs2) :: { Expr Span }
  : postfix_blockexpr(lhs)           { $1 }
  | lhs '[' expr ']'                 { Index [] $1 $3 ($1 # $>) }
  | lhs '(' sep_byT(expr,',') ')'    { Call [] $1 $3 ($1 # $>) }
  -- unary expressions
  | lhs ':' ty_no_plus               { TypeAscription [] $1 $3 ($1 # $>) }
  | lhs as ty_no_plus                { Cast [] $1 $3 ($1 # $>) }
  -- binary expressions
  | lhs '*' rhs                      { Binary [] MulOp $1 $3 ($1 # $>) }
  | lhs '/' rhs                      { Binary [] DivOp $1 $3 ($1 # $>) }
  | lhs '%' rhs                      { Binary [] RemOp $1 $3 ($1 # $>) }
  | lhs '+' rhs                      { Binary [] AddOp $1 $3 ($1 # $>) }
  | lhs '-' rhs                      { Binary [] SubOp $1 $3 ($1 # $>) }
  | lhs '<<' rhs                     { Binary [] ShlOp $1 $3 ($1 # $>) }
  | lhs '>>' rhs                     { Binary [] ShrOp $1 $3 ($1 # $>) }
  | lhs '&' rhs                      { Binary [] BitAndOp $1 $3 ($1 # $>) }
  | lhs '^' rhs                      { Binary [] BitXorOp $1 $3 ($1 # $>) }
  | lhs '|' rhs                      { Binary [] BitOrOp $1 $3 ($1 # $>) }
  | lhs '==' rhs                     { Binary [] EqOp $1 $3 ($1 # $>) }
  | lhs '!=' rhs                     { Binary [] NeOp $1 $3 ($1 # $>) }
  | lhs '<'  rhs                     { Binary [] LtOp $1 $3 ($1 # $>) }
  | lhs '>'  rhs                     { Binary [] GtOp $1 $3 ($1 # $>) }
  | lhs '<=' rhs                     { Binary [] LeOp $1 $3 ($1 # $>) }
  | lhs '>=' rhs                     { Binary [] GeOp $1 $3 ($1 # $>) }
  | lhs '&&' rhs                     { Binary [] AndOp $1 $3 ($1 # $>) }
  | lhs '||' rhs                     { Binary [] OrOp $1 $3 ($1 # $>) }
  -- range expressions
  | lhs '..'        %prec POSTFIXRNG { Range [] (Just $1) Nothing HalfOpen ($1 # $>) }
  | lhs '...'       %prec POSTFIXRNG { Range [] (Just $1) Nothing Closed ($1 # $>) }
  | lhs '..'  rhs2  %prec INFIXRNG   { Range [] (Just $1) (Just $3) HalfOpen ($1 # $>) }
  | lhs '...' rhs2  %prec INFIXRNG   { Range [] (Just $1) (Just $3) Closed ($1 # $>) }
  -- assignment expressions
  | lhs '<-' rhs                     { InPlace [] $1 $3 ($1 # $>) }
  | lhs '=' rhs                      { Assign [] $1 $3 ($1 # $>) }
  | lhs '>>=' rhs                    { AssignOp [] ShrOp $1 $3 ($1 # $>) }
  | lhs '<<=' rhs                    { AssignOp [] ShlOp $1 $3 ($1 # $>) }
  | lhs '-=' rhs                     { AssignOp [] SubOp $1 $3 ($1 # $>) }
  | lhs '+=' rhs                     { AssignOp [] AddOp $1 $3 ($1 # $>) }
  | lhs '*=' rhs                     { AssignOp [] MulOp $1 $3 ($1 # $>) }
  | lhs '/=' rhs                     { AssignOp [] DivOp $1 $3 ($1 # $>) }
  | lhs '^=' rhs                     { AssignOp [] BitXorOp $1 $3 ($1 # $>) }
  | lhs '|=' rhs                     { AssignOp [] BitOrOp $1 $3 ($1 # $>) }
  | lhs '&=' rhs                     { AssignOp [] BitAndOp $1 $3 ($1 # $>) }
  | lhs '%=' rhs                     { AssignOp [] RemOp $1 $3 ($1 # $>) }

-- Postfix expressions that can come after an expression block, in a 'stmt'
--
--  * `{ 1 }[0]` isn't here because it is treated as `{ 1 }; [0]`
--  * `{ 1 }(0)` isn't here because it is treated as `{ 1 }; (0)`
--
postfix_blockexpr(lhs) :: { Expr Span }
  : lhs '?'                          { Try [] $1 ($1 # $>) }
  | lhs '.' ident       %prec FIELD  { FieldAccess [] $1 (unspan $3) ($1 # $>) }
  | lhs '.' ident '(' sep_byT(expr,',') ')'
    { MethodCall [] $1 (unspan $3) Nothing $5 ($1 # $>) }
  | lhs '.' ident '::' '<' sep_byT(ty,',') '>' '(' sep_byT(expr,',') ')'
    { MethodCall [] $1 (unspan $3) (Just $6) $9 ($1 # $>) }
  | lhs '.' int                      {%
      case lit $3 of
        Int Dec i Unsuffixed _ -> pure (TupField [] $1 (fromIntegral i) ($1 # $3))
        _ -> parseError $3
    }

-- Postfix expressions that can come after an expression block, in a 'stmt'
--
--  * `{ 1 }[0]` isn't here because it is treated as `{ 1 }; [0]`
--  * `{ 1 }(0)` isn't here because it is treated as `{ 1 }; (0)`
--
postfix_blockexpr(lhs) :: { Expr Span }
  : lhs '?'                          { Try [] $1 ($1 # $>) }
  | lhs '.' ident       %prec FIELD  { FieldAccess [] $1 (unspan $3) ($1 # $>) }
  | lhs '.' ident '(' sep_byT(expr,',') ')'
    { MethodCall [] $1 (unspan $3) Nothing $5 ($1 # $>) }
  | lhs '.' ident '::' '<' sep_byT(ty,',') '>' '(' sep_byT(expr,',') ')'
    { MethodCall [] $1 (unspan $3) (Just $6) $9 ($1 # $>) }
  | lhs '.' int                      {%
      case lit $3 of
        Int Dec i Unsuffixed _ -> pure (TupField [] $1 (fromIntegral i) ($1 # $3))
        _ -> parseError $3
    }

-- Postfix expressions that can come after an expression block, in a 'stmt'
--
--  * `{ 1 }[0]` isn't here because it is treated as `{ 1 }; [0]`
--  * `{ 1 }(0)` isn't here because it is treated as `{ 1 }; (0)`
--
postfix_blockexpr(lhs) :: { Expr Span }
  : lhs '?'                          { Try [] $1 ($1 # $>) }
  | lhs '.' ident       %prec FIELD  { FieldAccess [] $1 (unspan $3) ($1 # $>) }
  | lhs '.' ident '(' sep_byT(expr,',') ')'
    { MethodCall [] $1 (unspan $3) Nothing $5 ($1 # $>) }
  | lhs '.' ident '::' '<' sep_byT(ty,',') '>' '(' sep_byT(expr,',') ')'
    { MethodCall [] $1 (unspan $3) (Just $6) $9 ($1 # $>) }
  | lhs '.' int                      {%
      case lit $3 of
        Int Dec i Unsuffixed _ -> pure (TupField [] $1 (fromIntegral i) ($1 # $3))
        _ -> parseError $3
    }



-- Then, we instantiate this general production into the following families of rules:
--
--   ['expr']               Most general class of expressions, no restrictions
--
--   ['nostruct_expr']      Forbids struct literals (for use as scrutinee of loops, ifs, etc)
--
--   ['nostructblock_expr'] Forbids struct literals and block expressions (but not block-like things
--                          like 'if' expressions or 'loop' expressions)
--
--   ['nonblock_expr']      Forbids expressions starting with blocks (things such as '{ 1 } + 2' are
--                          not allowed, while struct expressions are - their "block" is at the end
--                          of the expression)
--
--   ['blockpostfix_expr']  Allows expressions starting with blocks (things such as '{ 1 }? + 1')
--                          but only when the leading block is itself a postfix expression.
--
-- There is also a later instantiation revolving around 'match' expressions, but it has some
-- different types.

expr :: { Expr Span }
  : gen_expression(expr,expr,expr)                                            { $1 }
  | paren_expr                                                                { $1 }
  | struct_expr                                                               { $1 }
  | block_expr                                                                { $1 }
  | lambda_expr_block                                                         { $1 }

nostruct_expr :: { Expr Span }
  : gen_expression(nostruct_expr,nostruct_expr,nonstructblock_expr)           { $1 }
  | paren_expr                                                                { $1 }
  | block_expr                                                                { $1 }

nonstructblock_expr :: { Expr Span }
  : gen_expression(nonstructblock_expr,nostruct_expr,nonstructblock_expr)     { $1 }
  | paren_expr                                                                { $1 }
  | block_like_expr                                                           { $1 }
  | unsafe inner_attrs_block
    { let (as, Block ss r x) = $> in BlockExpr as (Block ss Unsafe ($1 # x)) ($1 # x) }

nonblock_expr :: { Expr Span }
  : gen_expression(nonblock_expr,expr,expr)                                   { $1 }
  | paren_expr                                                                { $1 }
  | struct_expr                                                               { $1 }
  | lambda_expr_block                                                         { $1 }

blockpostfix_expr :: { Expr Span }
  : postfix_blockexpr(block_like_expr)                                        { $1 }
  | postfix_blockexpr(vis_safety_block)                                       { $1 }
  | left_gen_expression(blockpostfix_expr,expr,expr)                          { $1 } 


-- Finally, what remains is the more mundane definitions of particular types of expressions.

-- Literal expressions (composed of just literals)
lit_expr :: { Expr Span }
  : lit                                                 { Lit [] $1 (spanOf $1) }

-- An expression ending in a '{ ... }' block. Useful since "There is a convenience rule that allows
-- one to omit the separating ';' after 'if', 'match', 'loop', 'for', 'while'"
block_expr :: { Expr Span }
  : block_like_expr                                     { $1 }
  | inner_attrs_block                                   { let (as,b) = $1 in BlockExpr as b (spanOf b) }
  | unsafe inner_attrs_block
    { let (as, Block ss r x) = $> in BlockExpr as (Block ss Unsafe ($1 # x)) ($1 # x) }

-- Any expression ending in a '{ ... }' block except a block itself.
block_like_expr :: { Expr Span }
  : if_expr                                                         { $1 }
  |              loop                            inner_attrs_block  { let (as,b) = $> in Loop as b Nothing ($1 # b) }
  | lifetime ':' loop                            inner_attrs_block  { let (as,b) = $> in Loop as b (Just $1) ($1 # b) }
  |              for pat in nostruct_expr        inner_attrs_block  { let (as,b) = $> in ForLoop as $2 $4 b Nothing ($1 # b) }
  | lifetime ':' for pat in nostruct_expr        inner_attrs_block  { let (as,b) = $> in ForLoop as $4 $6 b (Just $1) ($1 # b) }
  |              while             nostruct_expr inner_attrs_block  { let (as,b) = $> in While as $2 b Nothing ($1 # b) }
  | lifetime ':' while             nostruct_expr inner_attrs_block  { let (as,b) = $> in While as $4 b (Just $1) ($1 # b) }
  |              while let pat '=' nostruct_expr inner_attrs_block  { let (as,b) = $> in WhileLet as $3 $5 b Nothing ($1 # b) }
  | lifetime ':' while let pat '=' nostruct_expr inner_attrs_block  { let (as,b) = $> in WhileLet as $5 $7 b (Just $1) ($1 # b) }
  | match nostruct_expr '{'                  '}'                    { Match [] $2 [] ($1 # $>) }
  | match nostruct_expr '{' inner_attrs      '}'                    { Match (toList $4) $2 [] ($1 # $>) }
  | match nostruct_expr '{'             arms '}'                    { Match [] $2 $4 ($1 # $>) }
  | match nostruct_expr '{' inner_attrs arms '}'                    { Match (toList $4) $2 $5 ($1 # $>) }
  | expr_path '!' '{' token_stream '}'                              { MacExpr [] (Mac $1 $4 ($1 # $>)) ($1 # $>) }
  | do catch inner_attrs_block                                      { let (as,b) = $> in Catch as b ($1 # b) }

-- 'if' expressions are a bit special since they can have an arbitrary number of 'else if' chains.
if_expr :: { Expr Span }
  : if             nostruct_expr block else_expr        { If [] $2 $3 $4 ($1 # $3 # $>) }
  | if let pat '=' nostruct_expr block else_expr        { IfLet [] $3 $5 $6 $7 ($1 # $6 # $>) }

else_expr :: { Maybe (Expr Span) }
  : else block                                          { Just (BlockExpr [] $2 (spanOf $2)) }
  | else if_expr                                        { Just $2 }
  | {- empty -}                                         { Nothing }

-- Match arms usually have to be seperated by commas (with an optional comma at the end). This
-- condition is loosened (so that there is no seperator needed) if the arm ends in a safe block.
arms :: { [Arm Span] }
  : ntArm                                               { [$1] }
  | ntArm arms                                          { $1 : $2 }
  | many(outer_attribute)     sep_by1(pat,'|') arm_guard '=>' expr_arms
    { let (e,as) = $> in (Arm $1 (toNonEmpty $2) $3 e ($1 # $2 # e) : as) }
  | many(outer_attribute) '|' sep_by1(pat,'|') arm_guard '=>' expr_arms
    { let (e,as) = $> in (Arm $1 (toNonEmpty $3) $4 e ($1 # $2 # e) : as) }

arm_guard :: { Maybe (Expr Span) }
  : {- empty -}  { Nothing }
  | if expr      { Just $2 }

-- Possibly more match arms, with a comma if present
comma_arms :: { [Arm Span] }
  : {- empty -}  { [] }
  | ','          { [] }
  | ',' arms     { $2 }

-- An expression followed by match arms. If there is a comma needed, it is added
expr_arms :: { (Expr Span, [Arm Span]) }
  : nonblock_expr                           comma_arms  { ($1, $2) }
  | blockpostfix_expr                       comma_arms  { ($1, $2) }
  | vis_safety_block                        comma_arms  { ($1, $2) }
  | vis_safety_block                              arms  { ($1, $2) }
  | block_like_expr                         comma_arms  { ($1, $2) }
  | block_like_expr                               arms  { ($1, $2) }

-- As per https://github.com/rust-lang/rust/issues/15701 (as of March 10 2017), the only way to have
-- attributes on expressions should be with inner attributes on a paren expression.
paren_expr :: { Expr Span }
  : '(' ')'                                             { TupExpr [] [] ($1 # $>) }
  | '(' inner_attrs ')'                                 { TupExpr (toList $2) [] ($1 # $>) }
  | '('             expr ')'                            { ParenExpr [] $2 ($1 # $>) }
  | '(' inner_attrs expr ')'                            { ParenExpr (toList $2) $3 ($1 # $>) }
  | '('             expr ',' ')'                        { TupExpr [] [$2] ($1 # $>) }
  | '(' inner_attrs expr ',' ')'                        { TupExpr (toList $2) [$3] ($1 # $>) }
  | '('             expr ',' sep_by1T(expr,',') ')'     { TupExpr [] ($2 : toList $4) ($1 # $>) }
  | '(' inner_attrs expr ',' sep_by1T(expr,',') ')'     { TupExpr (toList $2) ($3 : toList $5) ($1 # $>) }


-- Closure ending in blocks
lambda_expr_block :: { Expr Span }
  : move lambda_args '->' ty_no_plus block
    { Closure [] Value (FnDecl (unspan $2) (Just $4) False (spanOf $2)) (BlockExpr [] $> (spanOf $>)) ($1 # $>) }
  |      lambda_args '->' ty_no_plus block
    { Closure [] Ref   (FnDecl (unspan $1) (Just $3) False (spanOf $1)) (BlockExpr [] $> (spanOf $>)) ($1 # $>) }

-- Lambda expression arguments block
lambda_args :: { Spanned [Arg Span] }
  : '||'                                                { Spanned [] (spanOf $1) }
  | '|' sep_byT(lambda_arg,',') pipe '|'                { Spanned $2 ($1 # $4) }


-- Struct expression literal
struct_expr :: { Expr Span }
  : expr_path '{'                                    '..' expr '}'  { Struct [] $1 [] (Just $4) ($1 # $>) }
  | expr_path '{' inner_attrs                        '..' expr '}'  { Struct (toList $3) $1 [] (Just $5) ($1 # $>) }
  | expr_path '{'             sep_by1(field,',') ',' '..' expr '}'  { Struct [] $1 (toList $3) (Just $6) ($1 # $>) }
  | expr_path '{' inner_attrs sep_by1(field,',') ',' '..' expr '}'  { Struct (toList $3) $1 (toList $4) (Just $7) ($1 # $>) }
  | expr_path '{'             sep_byT(field,',')               '}'  { Struct [] $1 $3 Nothing ($1 # $>) }
  | expr_path '{' inner_attrs sep_byT(field,',')               '}'  { Struct (toList $3) $1 $4 Nothing ($1 # $>) }

field :: { Field Span }
  : ident ':' expr  { Field (unspan $1) (Just $3) ($1 # $3) }
  | ident           { Field (unspan $1) Nothing (spanOf $1) }

<<<<<<< HEAD

----------------
-- Statements --
----------------

gen_expression_block(lhs,rhs,rhs2) :: { Expr Span }
  : lhs '?'                          { Try [] $1 ($1 # $>) }
  | lhs '[' expr ']'                 { Index [] $1 $3 ($1 # $>) }
  | lhs '(' sep_byT(expr,',') ')'    { Call [] $1 $3 ($1 # $>) }
  | lhs '.' ident       %prec FIELD  { FieldAccess [] $1 (unspan $3) ($1 # $>) }
  | lhs '.' ident '(' sep_byT(expr,',') ')'
    { MethodCall [] $1 (unspan $3) Nothing $5 ($1 # $>) }
  | lhs '.' ident '::' '<' sep_byT(ty,',') '>' '(' sep_byT(expr,',') ')'
    { MethodCall [] $1 (unspan $3) (Just $6) $9 ($1 # $>) }
  | lhs '.' int                      {%
      case lit $3 of
        Int Dec i Unsuffixed _ -> pure (TupField [] $1 (fromIntegral i) ($1 # $3))
        _ -> parseError $3
    }
  -- unary expressions
  | lhs ':' ty_no_plus               { TypeAscription [] $1 $3 ($1 # $>) }
  | lhs as ty_no_plus                { Cast [] $1 $3 ($1 # $>) }
  -- binary expressions
  | lhs '*' rhs                      { Binary [] MulOp $1 $3 ($1 # $>) }
  | lhs '/' rhs                      { Binary [] DivOp $1 $3 ($1 # $>) }
  | lhs '%' rhs                      { Binary [] RemOp $1 $3 ($1 # $>) }
  | lhs '+' rhs                      { Binary [] AddOp $1 $3 ($1 # $>) }
  | lhs '-' rhs                      { Binary [] SubOp $1 $3 ($1 # $>) }
  | lhs '<<' rhs                     { Binary [] ShlOp $1 $3 ($1 # $>) }
  | lhs '>>' rhs                     { Binary [] ShrOp $1 $3 ($1 # $>) }
  | lhs '&' rhs                      { Binary [] BitAndOp $1 $3 ($1 # $>) }
  | lhs '^' rhs                      { Binary [] BitXorOp $1 $3 ($1 # $>) }
  | lhs '|' rhs                      { Binary [] BitOrOp $1 $3 ($1 # $>) }
  | lhs '==' rhs                     { Binary [] EqOp $1 $3 ($1 # $>) }
  | lhs '!=' rhs                     { Binary [] NeOp $1 $3 ($1 # $>) }
  | lhs '<'  rhs                     { Binary [] LtOp $1 $3 ($1 # $>) }
  | lhs '>'  rhs                     { Binary [] GtOp $1 $3 ($1 # $>) }
  | lhs '<=' rhs                     { Binary [] LeOp $1 $3 ($1 # $>) }
  | lhs '>=' rhs                     { Binary [] GeOp $1 $3 ($1 # $>) }
  | lhs '&&' rhs                     { Binary [] AndOp $1 $3 ($1 # $>) }
  | lhs '||' rhs                     { Binary [] OrOp $1 $3 ($1 # $>) }
  -- range expressions
  | lhs '..'        %prec POSTFIXRNG { Range [] (Just $1) Nothing HalfOpen ($1 # $>) }
  | lhs '...'       %prec POSTFIXRNG { Range [] (Just $1) Nothing Closed ($1 # $>) }
  | lhs '..'  rhs2  %prec INFIXRNG   { Range [] (Just $1) (Just $3) HalfOpen ($1 # $>) }
  | lhs '...' rhs2  %prec INFIXRNG   { Range [] (Just $1) (Just $3) Closed ($1 # $>) }
  -- assignment expressions
  | lhs '<-' rhs                     { InPlace [] $1 $3 ($1 # $>) }
  | lhs '=' rhs                      { Assign [] $1 $3 ($1 # $>) }
  | lhs '>>=' rhs                    { AssignOp [] ShrOp $1 $3 ($1 # $>) }
  | lhs '<<=' rhs                    { AssignOp [] ShlOp $1 $3 ($1 # $>) }
  | lhs '-=' rhs                     { AssignOp [] SubOp $1 $3 ($1 # $>) }
  | lhs '+=' rhs                     { AssignOp [] AddOp $1 $3 ($1 # $>) }
  | lhs '*=' rhs                     { AssignOp [] MulOp $1 $3 ($1 # $>) }
  | lhs '/=' rhs                     { AssignOp [] DivOp $1 $3 ($1 # $>) }
  | lhs '^=' rhs                     { AssignOp [] BitXorOp $1 $3 ($1 # $>) }
  | lhs '|=' rhs                     { AssignOp [] BitOrOp $1 $3 ($1 # $>) }
  | lhs '&=' rhs                     { AssignOp [] BitAndOp $1 $3 ($1 # $>) }
  | lhs '%=' rhs                     { AssignOp [] RemOp $1 $3 ($1 # $>) }

--
--   ['blockpostfix_expr']  Allows expressions starting with blocks (things such as '{ 1 }? + 1')
--                          but only when the leading block is itself a postfix expression.
--
blockpostfix_expr :: { Expr Span }
  : postfix_blockexpr(block_like_expr)                         { $1 }
  | postfix_blockexpr(vis_safety_block)                        { $1 }
  | gen_expression_block(blockpostfix_expr,expr,expr)          { $1 } 

=======
-- an expression block that won't cause conflicts with stmts
>>>>>>> c301d98d
vis_safety_block :: { Expr Span }
  : pub_or_inherited safety inner_attrs_block {%
       let (as, Block ss r x) = $3
           e = BlockExpr as (Block ss (unspan $2) ($2 # x)) ($2 # x)
       in noVis $1 e
    }

<<<<<<< HEAD

{-
-- TODO: Just uncommenting these rules (without using them anywhere), causes everything to start
failing, but moving them to the top of the file causes everything to start working again...

=======
-- an expression starting with 'union' (as an identifier) that won't cause conflicts with stmts
>>>>>>> c301d98d
vis_union_nonblock_expr :: { Expr Span }
  : union_expr                                                { $1 }
  | left_gen_expression(vis_union_nonblock_expr, expr, expr) { $1 }

union_expr :: { Expr Span }
  : pub_or_inherited union         {%
      noVis $1 (PathExpr [] Nothing (Path False [("union", NoParameters mempty)] (spanOf $1)) (spanOf $1))
    }


----------------
-- Statements --
----------------

stmt :: { Stmt Span }
  : ntStmt                                                 { $1 }
  | many(outer_attribute) let pat ':' ty initializer ';'   { Local $3 (Just $5) $6 $1 ($1 # $2 # $>) }
  | many(outer_attribute) let pat        initializer ';'   { Local $3 Nothing $4 $1 ($1 # $2 # $>) }
  | many(outer_attribute) nonblock_expr ';'                { toStmt ($1 `addAttrs` $2) True  False ($1 # $2 # $3) }
  | many(outer_attribute) block_like_expr ';'              { toStmt ($1 `addAttrs` $2) True  True  ($1 # $2 # $3) }
  | many(outer_attribute) blockpostfix_expr ';'            { toStmt ($1 `addAttrs` $2) True  True  ($1 # $2 # $3) }
<<<<<<< HEAD
--  | many(outer_attribute) vis_union_nonblock_expr ';'      { toStmt ($1 `addAttrs` $2) True  False ($1 # $2 # $3) } 
=======
  | many(outer_attribute) vis_union_nonblock_expr ';'      { toStmt ($1 `addAttrs` $2) True  False ($1 # $2 # $3) } 
>>>>>>> c301d98d
  | many(outer_attribute) block_like_expr    %prec NOSEMI  { toStmt ($1 `addAttrs` $2) False True  ($1 # $2) }
  | many(outer_attribute) vis_safety_block ';'             { toStmt ($1 `addAttrs` $2) True True ($1 # $2 # $>) }
  | many(outer_attribute) vis_safety_block   %prec NOSEMI  { toStmt ($1 `addAttrs` $2) False True ($1 # $2) }
  | gen_item(pub_or_inherited)                             { ItemStmt $1 (spanOf $1) }
  | many(outer_attribute) expr_path '!' ident '[' token_stream ']' ';'
    { ItemStmt (macroItem $1 (Just (unspan $4)) (Mac $2 $6 ($2 # $>)) ($1 # $2 # $>)) ($1 # $2 # $>) }
  | many(outer_attribute) expr_path '!' ident '(' token_stream ')' ';'
    { ItemStmt (macroItem $1 (Just (unspan $4)) (Mac $2 $6 ($2 # $>)) ($1 # $2 # $>)) ($1 # $2 # $>) }
  | many(outer_attribute) expr_path '!' ident '{' token_stream '}'
    { ItemStmt (macroItem $1 (Just (unspan $4)) (Mac $2 $6 ($2 # $>)) ($1 # $2 # $>)) ($1 # $2 # $>) }

pub_or_inherited :: { Spanned (Visibility Span) }
  : pub                                          %prec VIS { Spanned PublicV (spanOf $1) }
  | {- empty -}                                  %prec VIS { pure InheritedV }

stmtOrSemi :: { Maybe (Stmt Span) }
  : ';'                                                    { Nothing }
  | stmt                                                   { Just $1 }

-- List of statements where the last statement might be a no-semicolon statement.
stmts_possibly_no_semi :: { [Maybe (Stmt Span)] }
  : stmtOrSemi stmts_possibly_no_semi                      { $1 : $2 }
  | stmtOrSemi                                             { [$1] }
  | many(outer_attribute) nonblock_expr                    { [Just (toStmt ($1 `addAttrs` $2) False False ($1 # $2))] }
  | many(outer_attribute) blockpostfix_expr                { [Just (toStmt ($1 `addAttrs` $2) False True  ($1 # $2))] }

initializer :: { Maybe (Expr Span) }
  : '=' expr                                               { Just $2 }
  | {- empty -}                                            { Nothing }

block :: { Block Span }
  : ntBlock                                                { $1 }
  | '{' '}'                                                { Block [] Normal ($1 # $>) }
  | '{' stmts_possibly_no_semi '}'                         { Block [ s | Just s <- $2 ] Normal ($1 # $>) }

inner_attrs_block :: { ([Attribute Span], Block Span) }
  : block                                                  { ([], $1) }
  | '{' inner_attrs '}'                                    { (toList $2, Block [] Normal ($1 # $>)) }
  | '{' inner_attrs stmts_possibly_no_semi '}'             { (toList $2, Block [ s | Just s <- $3 ] Normal ($1 # $>)) }


-----------
-- Items --
-----------

-- Given the types of permitted visibilities, generate a rule for items. The reason this production
-- is useful over just having 'item :: { ItemSpan }' and then 'many(outer_attribute) vis item' is
-- that (1) not all items have visibility and (2) attributes and visibility are fields on the 'Item'
-- algebraic data type.
gen_item(vis) :: { Item Span }
  : many(outer_attribute) vis static     ident ':' ty '=' expr ';'
    { Static $1 (unspan $2) (unspan $4) $6 Immutable $8 ($1 # $2 # $3 # $>) }
  | many(outer_attribute) vis static mut ident ':' ty '=' expr ';'
    { Static $1 (unspan $2) (unspan $5) $7 Mutable $9 ($1 # $2 # $3 # $>) }
  | many(outer_attribute) vis const ident ':' ty '=' expr ';'
    { ConstItem $1 (unspan $2) (unspan $4) $6 $8 ($1 # $2 # $3 # $>) }
  | many(outer_attribute) vis type ident generics where_clause '=' ty ';'
    { TyAlias $1 (unspan $2) (unspan $4) $8 ($5 `withWhere` $6) ($1 # $2 # $3 # $>) }
  | many(outer_attribute) vis use view_path ';'
    { Use $1 (unspan $2) $4 ($1 # $2 # $3 # $>) }
  | many(outer_attribute) vis safety extern crate ident ';'
    {% noSafety $3 (ExternCrate $1 (unspan $2) (unspan $6) Nothing ($1 # $2 # $4 # $>)) }
  | many(outer_attribute) vis safety extern crate ident as ident ';'
    {% noSafety $3 (ExternCrate $1 (unspan $2) (unspan $8) (Just (unspan $6)) ($1 # $2 # $4 # $>)) }
  | many(outer_attribute) vis const safety  fn ident generics fn_decl(arg_named) where_clause inner_attrs_block
    { Fn ($1 ++ fst $>) (unspan $2) (unspan $6) $8 (unspan $4) Const Rust ($7 `withWhere` $9) (snd $>) ($1 # $2 # $3 # snd $>) }
  | many(outer_attribute) vis safety extern abi fn ident generics fn_decl(arg_named) where_clause inner_attrs_block
    { Fn ($1 ++ fst $>) (unspan $2) (unspan $7) $9 (unspan $3) NotConst $5 ($8 `withWhere` $10) (snd $>) ($1 # $2 # $3 # $4 # snd $>) }
  | many(outer_attribute) vis safety            fn ident generics fn_decl(arg_named) where_clause inner_attrs_block
    { Fn ($1 ++ fst $>) (unspan $2) (unspan $5) $7 (unspan $3) NotConst Rust ($6 `withWhere` $8) (snd $>) ($1 # $2 # $3 # $4 # snd $>) }
  | many(outer_attribute) vis mod ident ';'
    { Mod $1 (unspan $2) (unspan $4) Nothing ($1 # $2 # $3 # $>) }
  | many(outer_attribute) vis mod ident '{'             many(mod_item) '}'
    { Mod $1 (unspan $2) (unspan $4) (Just $6) ($1 # $2 # $3 # $>) }
  | many(outer_attribute) vis mod ident '{' inner_attrs many(mod_item) '}'
    { Mod ($1 ++ toList $6) (unspan $2) (unspan $4) (Just $7) ($1 # $2 # $3 # $>) }
  | many(outer_attribute) vis safety extern abi '{'             many(foreign_item) '}'
    {% noSafety $3 (ForeignMod $1 (unspan $2) $5 $7 ($1 # $2 # $4 # $>)) }
  | many(outer_attribute) vis safety extern abi '{' inner_attrs many(foreign_item) '}'
    {% noSafety $3 (ForeignMod ($1 ++ toList $7) (unspan $2) $5 $8 ($1 # $2 # $4 # $>)) }
  | many(outer_attribute) vis struct ident generics struct_decl_args
    { StructItem $1 (unspan $2) (unspan $4) (snd $6) ($5 `withWhere` fst $6) ($1 # $2 # $3 # snd $>) }
  | many(outer_attribute) vis union ident generics struct_decl_args
    { Union $1 (unspan $2) (unspan $4) (snd $6) ($5 `withWhere` fst $6) ($1 # $2 # $3 # snd $>) }
  | many(outer_attribute) vis enum ident generics where_clause '{' sep_byT(enum_def,',') '}'
    { Enum $1 (unspan $2) (unspan $4) $8 ($5 `withWhere` $6) ($1 # $2 # $3 # $>) }
  | many(outer_attribute) vis safety trait ident generics ':' sep_by1T(ty_param_bound,'+') where_clause '{' many(trait_item) '}'
     { Trait $1 (unspan $2) (unspan $5) (unspan $3) ($6 `withWhere` $9) (toList $8) $11 ($1 # $2 # $3 # $4 # $>) }
  | many(outer_attribute) vis safety trait ident generics where_clause '{' many(trait_item) '}'
     { Trait $1 (unspan $2) (unspan $5) (unspan $3) ($6 `withWhere` $7) [] $9 ($1 # $2 # $3 # $4 # $>) }
  | many(outer_attribute) vis         safety impl generics ty_prim              where_clause '{' impl_items '}'
    { Impl ($1 ++ fst $9) (unspan $2) Final (unspan $3) Positive ($5 `withWhere` $7) Nothing $6 (snd $9) ($1 # $2 # $3 # $4 # $5 # $>) }
  | many(outer_attribute) vis default safety impl generics ty_prim              where_clause '{' impl_items '}'
    { Impl ($1 ++ fst $10) (unspan $2) Default (unspan $4) Positive ($6 `withWhere` $8) Nothing $7 (snd $10) ($1 # $2 # $3 # $4 # $5 # $>) }
  | many(outer_attribute) vis         safety impl generics '(' ty_no_plus ')'   where_clause '{' impl_items '}'
    { Impl ($1 ++ fst $11) (unspan $2) Final (unspan $3) Positive ($5 `withWhere` $9) Nothing (ParenTy $7 ($6 # $8)) (snd $11) ($1 # $2 # $3 # $4 # $5 # $>) }
  | many(outer_attribute) vis default safety impl generics '(' ty_no_plus ')'   where_clause '{' impl_items '}'
    { Impl ($1 ++ fst $12) (unspan $2) Default (unspan $4) Positive ($6 `withWhere` $10) Nothing (ParenTy $8 ($7 # $9)) (snd $12) ($1 # $2 # $3 # $4 # $5 # $>) }
  | many(outer_attribute) vis         safety impl generics '!' trait_ref for ty where_clause '{' impl_items '}'
    { Impl ($1 ++ fst $12) (unspan $2) Final (unspan $3) Negative ($5 `withWhere` $10) (Just $7) $9 (snd $12) ($1 # $2 # $3 # $4 # $5 # $>) }
  | many(outer_attribute) vis default safety impl generics '!' trait_ref for ty where_clause '{' impl_items '}'
    { Impl ($1 ++ fst $13) (unspan $2) Default (unspan $4) Negative ($6 `withWhere` $11) (Just $8) $10 (snd $13) ($1 # $2 # $3 # $4 # $5 # $>) }
  | many(outer_attribute) vis         safety impl generics     trait_ref for ty where_clause '{' impl_items '}'
    { Impl ($1 ++ fst $11) (unspan $2) Final (unspan $3) Positive ($5 `withWhere` $9) (Just $6) $8 (snd $11) ($1 # $2 # $3 # $4 # $5 # $>) }
  | many(outer_attribute) vis default safety impl generics     trait_ref for ty where_clause '{' impl_items '}'
    { Impl ($1 ++ fst $12) (unspan $2) Default (unspan $4) Positive ($6 `withWhere` $10) (Just $7) $9 (snd $12) ($1 # $2 # $3 # $4 # $5 # $>) }
  | many(outer_attribute) vis safety impl generics     trait_ref for '..'            '{'            '}'
    {% case $5 of
         Generics [] [] _ _ -> pure $ DefaultImpl $1 (unspan $2) (unspan $3) $6 ($1 # $2 # $3 # $4 # $>)
         _ -> fail "non-empty generics are no allowed on default implementations"
    }

-- Most general type of item
mod_item :: { Item Span }
  : ntItem                                             { $1 }
  | gen_item(vis)                                      { $1 }
  | many(outer_attribute) expr_path '!' ident '[' token_stream ']' ';'
    { macroItem $1 (Just (unspan $4)) (Mac $2 $6 ($2 # $>)) ($1 # $2 # $>) }
  | many(outer_attribute) expr_path '!'       '[' token_stream ']' ';'
    { macroItem $1 Nothing            (Mac $2 $5 ($2 # $>)) ($1 # $2 # $>) }
  | many(outer_attribute) expr_path '!' ident '(' token_stream ')' ';'
    { macroItem $1 (Just (unspan $4)) (Mac $2 $6 ($2 # $>)) ($1 # $2 # $>) }
  | many(outer_attribute) expr_path '!'       '(' token_stream ')' ';'
    { macroItem $1 Nothing            (Mac $2 $5 ($2 # $>)) ($1 # $2 # $>) }
  | many(outer_attribute) expr_path '!' ident '{' token_stream '}'
    { macroItem $1 (Just (unspan $4)) (Mac $2 $6 ($2 # $>)) ($1 # $2 # $>) }
  | many(outer_attribute) expr_path '!'       '{' token_stream '}'
    { macroItem $1 Nothing            (Mac $2 $5 ($2 # $>)) ($1 # $2 # $>) }

foreign_item :: { ForeignItem Span }
  : many(outer_attribute) vis static     ident ':' ty ';'
    { ForeignStatic $1 (unspan $2) (unspan $4) $6 Immutable ($1 # $2 # $>) }
  | many(outer_attribute) vis static mut ident ':' ty ';'
    { ForeignStatic $1 (unspan $2) (unspan $5) $7 Mutable ($1 # $2 # $>) }
  | many(outer_attribute) vis fn ident generics fn_decl(arg_named) where_clause ';'
    { ForeignFn $1 (unspan $2) (unspan $4) $6 ($5 `withWhere` $7) ($1 # $2 # $>) }

-- parse_generics
-- Leaves the WhereClause empty
generics :: { Generics Span }
  : ntGenerics                                                      { $1 }
  | '<' sep_by1(lifetime_def,',') ',' sep_by1T(ty_param,',') gt '>' { Generics (toList $2) (toList $4) (WhereClause [] mempty) ($1 # $>) }
  | '<' sep_by1T(lifetime_def,',')                           gt '>' { Generics (toList $2) []          (WhereClause [] mempty) ($1 # $>) }
  | '<'                               sep_by1T(ty_param,',') gt '>' { Generics []          (toList $2) (WhereClause [] mempty) ($1 # $>) }
  | '<'                                                      gt '>' { Generics []          []          (WhereClause [] mempty) ($1 # $>) }
  | {- empty -}                                                     { Generics []          []          (WhereClause [] mempty) mempty }

ty_param :: { TyParam Span }
  : many(outer_attribute) ident                                              { TyParam $1 (unspan $2) [] Nothing ($1 # $>) }
  | many(outer_attribute) ident ':' sep_by1T(ty_param_bound_mod,'+')         { TyParam $1 (unspan $2) (toList $4) Nothing ($1 # $>) }
  | many(outer_attribute) ident                                      '=' ty  { TyParam $1 (unspan $2) [] (Just $>) ($1 # $>) }
  | many(outer_attribute) ident ':' sep_by1T(ty_param_bound_mod,'+') '=' ty  { TyParam $1 (unspan $2) (toList $4) (Just $>) ($1 # $>) }


struct_decl_args :: { (WhereClause Span, VariantData Span) }
  : where_clause ';'                                         { ($1, UnitD ($1 # $>)) }
  | where_clause '{' sep_byT(struct_decl_field,',') '}'      { ($1, StructD $3 ($1 # $>)) }
  | '(' sep_byT(tuple_decl_field,',') ')' where_clause ';'   { ($4, TupleD $2 ($1 # $>)) }

struct_decl_field :: { StructField Span }
  : many(outer_attribute) vis ident ':' ty                   { StructField (Just (unspan $3)) (unspan $2) $5 $1 ($1 # $2 # $5) }

tuple_decl_field :: { StructField Span }
  : many(outer_attribute) vis ty                             { StructField Nothing (unspan $2) $3 $1 ($1 # $2 # $3) }

enum_def :: { Variant Span }
  : many(outer_attribute) ident '{' sep_byT(struct_decl_field,',') '}'  { Variant (unspan $2) $1 (StructD $4 ($3 # $5)) Nothing ($1 # $2 # $>) }
  | many(outer_attribute) ident '(' sep_byT(tuple_decl_field,',')  ')'  { Variant (unspan $2) $1 (TupleD $4 ($3 # $5)) Nothing ($1 # $2 # $>) }
  | many(outer_attribute) ident initializer                             { Variant (unspan $2) $1 (UnitD mempty) $3 ($1 # $2 # $>) }


-- parse_where_clause
where_clause :: { WhereClause Span }
  : {- empty -}                                        { WhereClause [] mempty }
  | ntWhereClause                                      { $1 }
  | where sep_by(where_predicate,',')      %prec WHERE { WhereClause $2 ($1 # $2) }
  | where sep_by1(where_predicate,',') ',' %prec WHERE { WhereClause (toList $2) ($1 # $3) }

where_predicate :: { WherePredicate Span }
  : lifetime                                               { RegionPredicate $1 [] (spanOf $1) }
  | lifetime ':' sep_by1T(lifetime,'+')                    { RegionPredicate $1 (toList $3) ($1 # $3) }
  | no_for_ty                                     %prec EQ { BoundPredicate [] $1 [] (spanOf $1) }
  | no_for_ty '=' ty                                       { EqPredicate $1 $3 ($1 # $3) }
  | no_for_ty ':' sep_by1T(ty_param_bound_mod,'+')         { BoundPredicate [] $1 (toList $3) ($1 # $3) }
  | for_lts no_for_ty                                      { BoundPredicate (unspan $1) $2 [] ($1 # $2) }
  | for_lts no_for_ty ':' sep_by1T(ty_param_bound_mod,'+') { BoundPredicate (unspan $1) $2 (toList $4) ($1 # $>) }

impl_items :: { ([Attribute Span], [ImplItem Span]) }
  :             many(impl_item)  { ([], $1) }
  | inner_attrs many(impl_item)  { (toList $1, $2) }

impl_item :: { ImplItem Span }
  : ntImplItem                                          { $1 }
  | many(outer_attribute) vis def type ident '=' ty ';'           { TypeI $1 (unspan $2) (unspan $3) (unspan $5) $7 ($1 # $2 # $3 # $4 # $>) }
  | many(outer_attribute) vis def const ident ':' ty '=' expr ';' { ConstI $1 (unspan $2) (unspan $3) (unspan $5) $7 $9 ($1 # $2 # $3 # $4 # $>) }
  | many(outer_attribute)     def mod_mac                         { MacroI $1 (unspan $2) $3 ($1 # $2 # $>) }
  | many(outer_attribute) vis def const safety fn ident generics fn_decl_with_self_named where_clause inner_attrs_block
    { let methodSig = MethodSig (unspan $5) Const Rust $9 ($8 `withWhere` $10)
      in MethodI ($1 ++ fst $>) (unspan $2) (unspan $3) (unspan $7) methodSig (snd $>) ($1 # $2 # $3 # $4 # snd $>) }
  | many(outer_attribute) vis def safety ext_abi fn ident generics fn_decl_with_self_named where_clause inner_attrs_block
    { let methodSig = MethodSig (unspan $4) NotConst (unspan $5) $9 ($8 `withWhere` $10)
      in MethodI ($1 ++ fst $>) (unspan $2) (unspan $3) (unspan $7) methodSig (snd $>) ($1 # $2 # $3 # $4 # $5 # $6 # snd $>) }

trait_item :: { TraitItem Span }
  : ntTraitItem                                              { $1 }
  | many(outer_attribute) const ident ':' ty initializer ';' { ConstT $1 (unspan $3) $5 $6 ($1 # $2 # $>) }
  | many(outer_attribute) mod_mac                            { MacroT $1 $2 ($1 # $>) }
  | many(outer_attribute) type ident ';'                     { TypeT $1 (unspan $3) [] Nothing ($1 # $2 # $>) }
  | many(outer_attribute) type ident '=' ty ';'              { TypeT $1 (unspan $3) [] (Just $5) ($1 # $2 # $>) }
  | many(outer_attribute) type ident ':' sep_by1T(ty_param_bound_mod,'+') ';'
    { TypeT $1 (unspan $3) (toList $5) Nothing ($1 # $2 # $>) }
  | many(outer_attribute) type ident ':' sep_by1T(ty_param_bound_mod,'+') '=' ty ';'
    { TypeT $1 (unspan $3) (toList $5) (Just $7) ($1 # $2 # $>) }
  | many(outer_attribute) safety ext_abi fn ident generics fn_decl_with_self_general where_clause ';'
    { let methodSig = MethodSig (unspan $2) NotConst (unspan $3) $7 ($6 `withWhere` $8)
      in MethodT $1 (unspan $5) methodSig Nothing ($1 # $2 # $3 # $4 # $>) }
  | many(outer_attribute) safety ext_abi fn ident generics fn_decl_with_self_general where_clause inner_attrs_block
    { let methodSig = MethodSig (unspan $2) NotConst (unspan $3) $7 ($6 `withWhere` $8)
      in MethodT ($1 ++ fst $>) (unspan $5) methodSig (Just (snd $>)) ($1 # $2 # $3 # $4 # snd $>) }

safety :: { Spanned Unsafety }
  : {- empty -}             { pure Normal }
  | unsafe                  { Spanned Unsafe (spanOf $1) }

ext_abi :: { Spanned Abi }
  : {- empty -}             { pure Rust }
  | extern abi              { Spanned $2 (spanOf $1) }

vis :: { Spanned (Visibility Span) }
  : {- empty -}   %prec VIS { Spanned InheritedV mempty }
  | pub           %prec VIS { Spanned PublicV (spanOf $1) }
  | pub '(' crate ')'       { Spanned CrateV ($1 # $4) }
  | pub '(' in mod_path ')' { Spanned (RestrictedV $4) ($1 # $5) }
  | pub '(' super ')'       { Spanned (RestrictedV (Path False [("super", NoParameters mempty)] (spanOf $3))) ($1 # $4) }
  | pub '(' self ')'        { Spanned (RestrictedV (Path False [("self", NoParameters mempty)] (spanOf $3))) ($1 # $4) }

def :: { Spanned Defaultness }
  : {- empty -}  %prec DEF        { pure Final }
  | default              { Spanned Default (spanOf $1) }

view_path :: { ViewPath Span }
  : '::' sep_by1(self_or_ident,'::')                                 { let (ns,n) = unsnoc (fmap unspan $2) in ViewPathSimple True (toList ns) (PathListItem n Nothing mempty) ($1 # $>) }
  | '::' sep_by1(self_or_ident,'::') as ident                        { let (ns,n) = unsnoc (fmap unspan $2) in ViewPathSimple True (toList ns) (PathListItem n (Just (unspan $>)) mempty) ($1 # $>) }
  | '::'                                  '*'                        { ViewPathGlob True [] ($1 # $2) }
  | '::' sep_by1(self_or_ident,'::') '::' '*'                        { ViewPathGlob True (fmap unspan (toList $2)) ($1 # $>) }
  | '::' sep_by1(self_or_ident,'::') '::' '{' sep_byT(plist,',') '}' { ViewPathList True (map unspan (toList $2)) $5 ($1 # $>) }
  | '::'                                  '{' sep_byT(plist,',') '}' { ViewPathList True [] $3 ($1 # $>) }
  |      sep_by1(self_or_ident,'::')                                 { let (ns,n) = unsnoc (fmap unspan $1) in ViewPathSimple False (toList ns) (PathListItem n Nothing mempty) ($1 # $>) }
  |      sep_by1(self_or_ident,'::') as ident                        { let (ns,n) = unsnoc (fmap unspan $1) in ViewPathSimple False (toList ns) (PathListItem n (Just (unspan $>)) mempty) ($1 # $>) }
  |                                       '*'                        { ViewPathGlob False [] (spanOf $1) }
  |      sep_by1(self_or_ident,'::') '::' '*'                        { ViewPathGlob False (fmap unspan (toList $1)) ($1 # $>) }
  |      sep_by1(self_or_ident,'::') '::' '{' sep_byT(plist,',') '}' { ViewPathList False (map unspan (toList $1)) $4 ($1 # $>) }
  |                                       '{' sep_byT(plist,',') '}' { ViewPathList False [] $2 ($1 # $>) }


self_or_ident :: { Spanned Ident }
  : ident                   { $1 }
  | self                    { Spanned "self" (spanOf $1) }
  | Self                    { Spanned "Self" (spanOf $1) }
  | super                   { Spanned "super" (spanOf $1) }


plist :: { PathListItem Span }
  : self_or_ident           { PathListItem (unspan $1) Nothing (spanOf $1) }
  | self_or_ident as ident  { PathListItem (unspan $1) (Just (unspan $3)) (spanOf $1) }


-------------------
-- Macro related --
-------------------

expr_mac :: { Mac Span }
  : expr_path '!' '[' token_stream ']'     { Mac $1 $4 ($1 # $>) }
  | expr_path '!' '(' token_stream ')'     { Mac $1 $4 ($1 # $>) }

ty_mac :: { Mac Span }
  : ty_path '!' '[' token_stream ']'       { Mac $1 $4 ($1 # $>) }
  | ty_path '!' '{' token_stream '}'       { Mac $1 $4 ($1 # $>) }
  | ty_path '!' '(' token_stream ')'       { Mac $1 $4 ($1 # $>) }

mod_mac :: { Mac Span }
  : mod_path '!' '[' token_stream ']' ';'  { Mac $1 $4 ($1 # $>) }
  | mod_path '!' '{' token_stream '}'      { Mac $1 $4 ($1 # $>) }
  | mod_path '!' '(' token_stream ')' ';'  { Mac $1 $4 ($1 # $>) }

token_stream :: { TokenStream }
  : {- empty -}                                { Stream [] }
  | some(token_tree)                           {
      case $1 of
        [tt] -> Tree tt
        tts -> Stream [ Tree tt | tt <- toList tts ]
    }

token_tree :: { TokenTree }
  : ntTT                                       { $1 }
  -- # Delimited
  | '(' token_stream ')'                       { Delimited ($1 # $3) Paren $2 }
  | '{' token_stream '}'                       { Delimited ($1 # $3) Brace $2 }
  | '[' token_stream ']'                       { Delimited ($1 # $3) Bracket $2 } 
  -- # Token
  | token                                      { let Spanned t s = $1 in Token s t }

token :: { Spanned Token }
  : '='        { $1 }
  | '<'        { $1 }
  | '>'        { $1 }
  | '!'        { $1 }
  | '~'        { $1 }
  | '-'        { $1 }
  | '/'        { $1 }
  | '+'        { $1 }
  | '*'        { $1 }
  | '%'        { $1 }
  | '^'        { $1 }
  | '&'        { $1 }
  | '|'        { $1 }
  | '<<='      { $1 }
  | '>>='      { $1 }
  | '-='       { $1 }
  | '&='       { $1 }
  | '|='       { $1 }
  | '+='       { $1 }
  | '*='       { $1 }
  | '/='       { $1 }
  | '^='       { $1 }
  | '%='       { $1 }
  | '||'       { $1 }
  | '&&'       { $1 }
  | '=='       { $1 }
  | '!='       { $1 }
  | '<='       { $1 }
  | '>='       { $1 }
  | '<<'       { $1 }
  | '>>'       { $1 }
  -- Structural symbols.
  | '@'        { $1 }
  | '...'      { $1 }
  | '..'       { $1 }
  | '.'        { $1 }
  | ','        { $1 }
  | ';'        { $1 }
  | '::'       { $1 }
  | ':'        { $1 }
  | '->'       { $1 }
  | '<-'       { $1 }
  | '=>'       { $1 }
  | '#'        { $1 }
  | '$'        { $1 }
  | '?'        { $1 }
  | '#!'       { $1 }
  -- Literals.
  | byte       { $1 }
  | char       { $1 }
  | int        { $1 }
  | float      { $1 }
  | str        { $1 }
  | byteStr    { $1 }
  | rawStr     { $1 }
  | rawByteStr { $1 }
  -- Strict keywords used in the language
  | as         { $1 }
  | box        { $1 }
  | break      { $1 }
  | const      { $1 }
  | continue   { $1 }
  | crate      { $1 }
  | else       { $1 }
  | enum       { $1 }
  | extern     { $1 }
  | false      { $1 }
  | fn         { $1 }
  | for        { $1 }
  | if         { $1 }
  | impl       { $1 }
  | in         { $1 }
  | let        { $1 }
  | loop       { $1 }
  | match      { $1 }
  | mod        { $1 }
  | move       { $1 }
  | mut        { $1 }
  | pub        { $1 }
  | ref        { $1 }
  | return     { $1 }
  | Self       { $1 }
  | self       { $1 }
  | static     { $1 }
  | struct     { $1 }
  | super      { $1 }
  | trait      { $1 }
  | true       { $1 }
  | type       { $1 }
  | unsafe     { $1 }
  | use        { $1 }
  | where      { $1 }
  | while      { $1 }
  -- Keywords reserved for future use
  | abstract   { $1 }
  | alignof    { $1 }
  | become     { $1 }
  | do         { $1 }
  | final      { $1 }
  | macro      { $1 }
  | offsetof   { $1 }
  | override   { $1 }
  | priv       { $1 }
  | proc       { $1 }
  | pure       { $1 }
  | sizeof     { $1 }
  | typeof     { $1 }
  | unsized    { $1 }
  | virtual    { $1 }
  | yield      { $1 }
  -- Weak keywords, have special meaning only in specific contexts.
  | default    { $1 }
  | union      { $1 }
  | catch      { $1 }
  -- Comments
  | outerDoc   { $1 }
  | innerDoc   { $1 }
  -- Identifiers.
  | IDENT      { $1 }
  | '_'        { $1 }
  -- Lifetimes.
  | LIFETIME   { $1 }


---------------------
-- Just for export --
---------------------

-- These rules aren't used anywhere in the grammar above, they just provide a more general parsers.

-- Any attribute
export_attribute :: { Attribute Span }
  : inner_attribute { $1 }
  | outer_attribute { $1 }

-- Complete blocks
export_block :: { Block Span }
  : ntBlock                                                { $1 }
  | safety '{' '}'                                         { Block [] (unspan $1) ($1 # $2 # $>) }
  | safety '{' stmts_possibly_no_semi '}'                  { Block [ s | Just s <- $3 ] (unspan $1) ($1 # $2 # $>) }

-- Any type, including trait types with plus and impl trait types
export_ty :: { Ty Span }
  : ty                               { $1 }
  | impl_ty                          { $1 }


{
-- | Parser for literals.
parseLit :: P (Lit Span)

-- | Parser for attributes.
parseAttr :: P (Attribute Span)

-- | Parser for types.
parseTy :: P (Ty Span)

-- | Parser for patterns.
parsePat :: P (Pat Span)

-- | Parser for statements.
parseStmt :: P (Stmt Span)

-- | Parser for expressions.
parseExpr :: P (Expr Span)

-- | Parser for items.
parseItem :: P (Item Span)

-- | Parser for blocks.
parseBlock :: P (Block Span)

-- | Parser for @impl@ items.
parseImplItem :: P (ImplItem Span)

-- | Parser for @trait@ items.
parseTraitItem :: P (TraitItem Span)

-- | Parser for token trees.
parseTt :: P TokenTree

-- | Parser for token streams
parseTokenStream :: P TokenStream

-- | Parser for lifetime definitions
parseLifetimeDef :: P (LifetimeDef Span)

-- | Parser for a type parameter
parseTyParam :: P (TyParam Span)

-- | Parser for a where clause
parseWhereClause :: P (WhereClause Span)

-- | Parser for generics (although 'WhereClause' is always empty here)
parseGenerics :: P (Generics Span)

-- | Generate a nice looking error message based on expected tokens
expParseError :: (Spanned Token, [String]) -> P a
expParseError (Spanned t _, exps) = fail $ "Syntax error: unexpected `" ++ show t ++ "'" ++
    case go exps [] replacements of
      []       -> ""
      [s]      -> " (expected " ++ s ++ ")"
      [s2,s1]  -> " (expected " ++ s1 ++ " or " ++ s2 ++ ")"
      (s : ss) -> " (expected " ++ (reverse ss >>= (++ ", ")) ++ "or " ++ s ++ ")"
  where

  go []     msgs _ = msgs
  go (e:es) msgs rs | e `elem` ignore = go es msgs rs
  go (e:es) msgs [] = go es (e : msgs) []
  go es     msgs ((rep,msg):rs)
    | rep `isSubsequenceOf` es = go (es \\ rep) (msg : msgs) rs
    | otherwise = go es msgs rs

  ignore = words "ntItem ntBlock ntStmt ntPat ntExpr ntTy ntIdent ntPath ntTT\
                  ntArm ntImplItem ntTraitItem ntGenerics ntWhereClause ntArg ntLit"

  replacements =
    [ (words "byte char int float str byteStr rawStr rawByteStr", "a literal"       )
    , (words "byte",                                              "a byte"          )
    , (words "char",                                              "a character"     )
    , (words "int",                                               "an int"          )
    , (words "float",                                             "a float"         )
    , (words "str",                                               "a string"        )
    , (words "byteStr",                                           "a byte string"   )
    , (words "rawStr",                                            "a raw string"    )
    , (words "rawByteStr",                                        "a raw bytestring")
    
    , (words "outerDoc innerDoc",                                 "a doc"           )
    , (words "outerDoc",                                          "an outer doc"    )
    , (words "innerDoc",                                          "an inner doc"    )

    , (words "IDENT",                                             "an identifier"   )
    , (words "LIFETIME",                                          "a lifetime"      )
    ]

-- | Convert an 'IdentTok' into an 'Ident'
toIdent :: Spanned Token -> Spanned Ident
toIdent (Spanned (IdentTok i) s) = Spanned i s

-- | Try to convert an expression to a statement given information about whether there is a trailing
-- semicolon
toStmt :: Expr Span -> Bool -> Bool -> Span -> Stmt Span
toStmt (MacExpr a m s) hasSemi isBlock | hasSemi = MacStmt m SemicolonMac a
                                       | isBlock = MacStmt m BracesMac a
toStmt e hasSemi _ = (if hasSemi then Semi else NoSemi) e

-- | Return the second argument, as long as the visibility is 'InheritedV'
noVis :: Spanned (Visibility Span) -> a -> P a
noVis (Spanned InheritedV _) x = pure x
noVis _ _ = fail "visibility is not allowed here"

-- | Fill in the where clause in a generic
withWhere :: Generics a -> WhereClause a -> Generics a
withWhere (Generics l t _ x) w = Generics l t w x

-- | Return the second argument, as long as the safety is 'Normal'
noSafety :: Spanned Unsafety -> a -> P a
noSafety (Spanned Normal _) x = pure x
noSafety _ _ = fail "safety is not allowed here"

-- | Make a macro item, which may be a 'MacroDef'
macroItem :: [Attribute Span] -> (Maybe Ident) -> Mac Span -> Span -> Item Span
macroItem as (Just i) (Mac (Path False [("macro_rules", NoParameters _)] _) tts _) x = MacroDef as i tts x
macroItem as i mac x = MacItem as i mac x

-- | Add attributes to an expression
addAttrs :: [Attribute Span] -> Expr Span -> Expr Span
addAttrs as (Box as' e s)            = Box (as ++ as') e s
addAttrs as (InPlace as' e1 e2 s)    = InPlace (as ++ as') e1 e2 s
addAttrs as (Vec as' e s)            = Vec (as ++ as') e s
addAttrs as (Call as' f es s)        = Call (as ++ as') f es s
addAttrs as (MethodCall as' i s tys es s') = MethodCall (as ++ as') i s tys es s'
addAttrs as (TupExpr as' e s)        = TupExpr (as ++ as') e s
addAttrs as (Binary as' b e1 e2 s)   = Binary (as ++ as') b e1 e2 s
addAttrs as (Unary as' u e s)        = Unary (as ++ as') u e s
addAttrs as (Lit as' l s)            = Lit (as ++ as') l s
addAttrs as (Cast as' e t s)         = Cast (as ++ as') e t s
addAttrs as (TypeAscription as' e t s) = TypeAscription (as ++ as') e t s
addAttrs as (If as' e1 b b2 s)       = If (as ++ as') e1 b b2 s
addAttrs as (IfLet as' p e b em s)   = IfLet (as ++ as') p e b em s
addAttrs as (While as' e b l s)      = While (as ++ as') e b l s
addAttrs as (WhileLet as' p e b l s) = WhileLet (as ++ as') p e b l s
addAttrs as (ForLoop as' p e b l s)  = ForLoop (as ++ as') p e b l s
addAttrs as (Loop as' b l s)         = Loop (as ++ as') b l s
addAttrs as (Match as' e a s)        = Match (as ++ as') e a s
addAttrs as (Closure as' c f e s)    = Closure (as ++ as') c f e s
addAttrs as (BlockExpr as' b s)      = BlockExpr (as ++ as') b s
addAttrs as (Catch as' b s)          = Catch (as ++ as') b s
addAttrs as (Assign as' e1 e2 s)     = Assign (as ++ as') e1 e2 s
addAttrs as (AssignOp as' b e1 e2 s) = AssignOp (as ++ as') b e1 e2 s
addAttrs as (FieldAccess as' e i s)  = FieldAccess (as ++ as') e i s
addAttrs as (TupField as' e i s)     = TupField (as ++ as') e i s
addAttrs as (Index as' e1 e2 s)      = Index (as ++ as') e1 e2 s
addAttrs as (Range as' e1 e2 r s)    = Range (as ++ as') e1 e2 r s
addAttrs as (PathExpr as' q p s)     = PathExpr (as ++ as') q p s
addAttrs as (AddrOf as' m e s)       = AddrOf (as ++ as') m e s
addAttrs as (Break as' l e s)        = Break (as ++ as') l e s
addAttrs as (Continue as' l s)       = Continue (as ++ as') l s
addAttrs as (Ret as' e s)            = Ret (as ++ as') e s
addAttrs as (MacExpr as' m s)        = MacExpr (as ++ as') m s
addAttrs as (Struct as' p f e a)     = Struct (as ++ as') p f e a
addAttrs as (Repeat as' e1 e2 s)     = Repeat (as ++ as') e1 e2 s
addAttrs as (ParenExpr as' e s)      = ParenExpr (as ++ as') e s
addAttrs as (Try as' e s)            = Try (as ++ as') e s


-- | Given a 'LitTok' token that is expected to result in a valid literal, construct the associated
-- literal. Note that this should _never_ fail on a token produced by the lexer.
lit :: Spanned Token -> Lit Span
lit (Spanned (IdentTok (Ident "true" _)) s) = Bool True Unsuffixed s
lit (Spanned (IdentTok (Ident "false" _)) s) = Bool False Unsuffixed s
lit (Spanned (LiteralTok litTok suffix_m) s) = translateLit litTok suffix s
  where
    suffix = case suffix_m of
               Nothing -> Unsuffixed
               (Just "isize") -> Is
               (Just "usize") -> Us
               (Just "i8")    -> I8
               (Just "u8")    -> U8
               (Just "i16")   -> I16
               (Just "u16")   -> U16
               (Just "i32")   -> I32
               (Just "u32")   -> U32
               (Just "i64")   -> I64
               (Just "u64")   -> U64
               (Just "i128")  -> I128
               (Just "u128")  -> U128
               (Just "f32")   -> F32
               (Just "f64")   -> F64
               _ -> error "invalid literal"

isTraitTyParamBound TraitTyParamBound{} = True
isTraitTyParamBound _ = False

-- | Parse a source file
parseSourceFile :: P (SourceFile Span)
parseSourceFile = do
  sh <- lexShebangLine
  (as,items) <- parseSourceFileContents
  pure (SourceFile sh as items)

-- | Parse a partial source file
parseSourceFileP :: P (SourceFile Span)
parseSourceFileP = do
  sh <- lexShebangLine
  (as,items) <- parseSourceFileContentsP
  pure (SourceFile sh as items)

-- | Nudge the span endpoints of a 'Span' value
nudge :: Int -> Int -> Span -> Span
nudge leftSide rightSide (Span l r) = Span l' r'
  where l' = incPos l leftSide
        r' = incPos r rightSide


-- Functions related to `NonEmpty` that really should already exist...

-- | Append an element to a list to get a nonempty list (flipped version of '(:|)')
(|:) :: [a] -> a -> NonEmpty a
[] |: y = y :| []
(x:xs) |: y = x :| (xs ++ [y])

-- | Append an element to a nonempty list to get anothg nonempty list (flipped version of '(<|)')
(|>) :: NonEmpty a -> a -> NonEmpty a
(x:|xs) |> y = x :| (xs ++ [y])

}<|MERGE_RESOLUTION|>--- conflicted
+++ resolved
@@ -1179,79 +1179,7 @@
   : ident ':' expr  { Field (unspan $1) (Just $3) ($1 # $3) }
   | ident           { Field (unspan $1) Nothing (spanOf $1) }
 
-<<<<<<< HEAD
-
-----------------
--- Statements --
-----------------
-
-gen_expression_block(lhs,rhs,rhs2) :: { Expr Span }
-  : lhs '?'                          { Try [] $1 ($1 # $>) }
-  | lhs '[' expr ']'                 { Index [] $1 $3 ($1 # $>) }
-  | lhs '(' sep_byT(expr,',') ')'    { Call [] $1 $3 ($1 # $>) }
-  | lhs '.' ident       %prec FIELD  { FieldAccess [] $1 (unspan $3) ($1 # $>) }
-  | lhs '.' ident '(' sep_byT(expr,',') ')'
-    { MethodCall [] $1 (unspan $3) Nothing $5 ($1 # $>) }
-  | lhs '.' ident '::' '<' sep_byT(ty,',') '>' '(' sep_byT(expr,',') ')'
-    { MethodCall [] $1 (unspan $3) (Just $6) $9 ($1 # $>) }
-  | lhs '.' int                      {%
-      case lit $3 of
-        Int Dec i Unsuffixed _ -> pure (TupField [] $1 (fromIntegral i) ($1 # $3))
-        _ -> parseError $3
-    }
-  -- unary expressions
-  | lhs ':' ty_no_plus               { TypeAscription [] $1 $3 ($1 # $>) }
-  | lhs as ty_no_plus                { Cast [] $1 $3 ($1 # $>) }
-  -- binary expressions
-  | lhs '*' rhs                      { Binary [] MulOp $1 $3 ($1 # $>) }
-  | lhs '/' rhs                      { Binary [] DivOp $1 $3 ($1 # $>) }
-  | lhs '%' rhs                      { Binary [] RemOp $1 $3 ($1 # $>) }
-  | lhs '+' rhs                      { Binary [] AddOp $1 $3 ($1 # $>) }
-  | lhs '-' rhs                      { Binary [] SubOp $1 $3 ($1 # $>) }
-  | lhs '<<' rhs                     { Binary [] ShlOp $1 $3 ($1 # $>) }
-  | lhs '>>' rhs                     { Binary [] ShrOp $1 $3 ($1 # $>) }
-  | lhs '&' rhs                      { Binary [] BitAndOp $1 $3 ($1 # $>) }
-  | lhs '^' rhs                      { Binary [] BitXorOp $1 $3 ($1 # $>) }
-  | lhs '|' rhs                      { Binary [] BitOrOp $1 $3 ($1 # $>) }
-  | lhs '==' rhs                     { Binary [] EqOp $1 $3 ($1 # $>) }
-  | lhs '!=' rhs                     { Binary [] NeOp $1 $3 ($1 # $>) }
-  | lhs '<'  rhs                     { Binary [] LtOp $1 $3 ($1 # $>) }
-  | lhs '>'  rhs                     { Binary [] GtOp $1 $3 ($1 # $>) }
-  | lhs '<=' rhs                     { Binary [] LeOp $1 $3 ($1 # $>) }
-  | lhs '>=' rhs                     { Binary [] GeOp $1 $3 ($1 # $>) }
-  | lhs '&&' rhs                     { Binary [] AndOp $1 $3 ($1 # $>) }
-  | lhs '||' rhs                     { Binary [] OrOp $1 $3 ($1 # $>) }
-  -- range expressions
-  | lhs '..'        %prec POSTFIXRNG { Range [] (Just $1) Nothing HalfOpen ($1 # $>) }
-  | lhs '...'       %prec POSTFIXRNG { Range [] (Just $1) Nothing Closed ($1 # $>) }
-  | lhs '..'  rhs2  %prec INFIXRNG   { Range [] (Just $1) (Just $3) HalfOpen ($1 # $>) }
-  | lhs '...' rhs2  %prec INFIXRNG   { Range [] (Just $1) (Just $3) Closed ($1 # $>) }
-  -- assignment expressions
-  | lhs '<-' rhs                     { InPlace [] $1 $3 ($1 # $>) }
-  | lhs '=' rhs                      { Assign [] $1 $3 ($1 # $>) }
-  | lhs '>>=' rhs                    { AssignOp [] ShrOp $1 $3 ($1 # $>) }
-  | lhs '<<=' rhs                    { AssignOp [] ShlOp $1 $3 ($1 # $>) }
-  | lhs '-=' rhs                     { AssignOp [] SubOp $1 $3 ($1 # $>) }
-  | lhs '+=' rhs                     { AssignOp [] AddOp $1 $3 ($1 # $>) }
-  | lhs '*=' rhs                     { AssignOp [] MulOp $1 $3 ($1 # $>) }
-  | lhs '/=' rhs                     { AssignOp [] DivOp $1 $3 ($1 # $>) }
-  | lhs '^=' rhs                     { AssignOp [] BitXorOp $1 $3 ($1 # $>) }
-  | lhs '|=' rhs                     { AssignOp [] BitOrOp $1 $3 ($1 # $>) }
-  | lhs '&=' rhs                     { AssignOp [] BitAndOp $1 $3 ($1 # $>) }
-  | lhs '%=' rhs                     { AssignOp [] RemOp $1 $3 ($1 # $>) }
-
---
---   ['blockpostfix_expr']  Allows expressions starting with blocks (things such as '{ 1 }? + 1')
---                          but only when the leading block is itself a postfix expression.
---
-blockpostfix_expr :: { Expr Span }
-  : postfix_blockexpr(block_like_expr)                         { $1 }
-  | postfix_blockexpr(vis_safety_block)                        { $1 }
-  | gen_expression_block(blockpostfix_expr,expr,expr)          { $1 } 
-
-=======
 -- an expression block that won't cause conflicts with stmts
->>>>>>> c301d98d
 vis_safety_block :: { Expr Span }
   : pub_or_inherited safety inner_attrs_block {%
        let (as, Block ss r x) = $3
@@ -1259,15 +1187,7 @@
        in noVis $1 e
     }
 
-<<<<<<< HEAD
-
-{-
--- TODO: Just uncommenting these rules (without using them anywhere), causes everything to start
-failing, but moving them to the top of the file causes everything to start working again...
-
-=======
 -- an expression starting with 'union' (as an identifier) that won't cause conflicts with stmts
->>>>>>> c301d98d
 vis_union_nonblock_expr :: { Expr Span }
   : union_expr                                                { $1 }
   | left_gen_expression(vis_union_nonblock_expr, expr, expr) { $1 }
@@ -1289,11 +1209,7 @@
   | many(outer_attribute) nonblock_expr ';'                { toStmt ($1 `addAttrs` $2) True  False ($1 # $2 # $3) }
   | many(outer_attribute) block_like_expr ';'              { toStmt ($1 `addAttrs` $2) True  True  ($1 # $2 # $3) }
   | many(outer_attribute) blockpostfix_expr ';'            { toStmt ($1 `addAttrs` $2) True  True  ($1 # $2 # $3) }
-<<<<<<< HEAD
---  | many(outer_attribute) vis_union_nonblock_expr ';'      { toStmt ($1 `addAttrs` $2) True  False ($1 # $2 # $3) } 
-=======
   | many(outer_attribute) vis_union_nonblock_expr ';'      { toStmt ($1 `addAttrs` $2) True  False ($1 # $2 # $3) } 
->>>>>>> c301d98d
   | many(outer_attribute) block_like_expr    %prec NOSEMI  { toStmt ($1 `addAttrs` $2) False True  ($1 # $2) }
   | many(outer_attribute) vis_safety_block ';'             { toStmt ($1 `addAttrs` $2) True True ($1 # $2 # $>) }
   | many(outer_attribute) vis_safety_block   %prec NOSEMI  { toStmt ($1 `addAttrs` $2) False True ($1 # $2) }
